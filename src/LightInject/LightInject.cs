--- conflicted
+++ resolved
@@ -1883,16 +1883,11 @@
             var concreteTypeExtractor = new CachedTypeExtractor(new ConcreteTypeExtractor());
             CompositionRootTypeExtractor = new CachedTypeExtractor(new CompositionRootTypeExtractor(new CompositionRootAttributeExtractor()));
             CompositionRootExecutor = new CompositionRootExecutor(this, type => (ICompositionRoot)Activator.CreateInstance(type));
-<<<<<<< HEAD
-            AssemblyScanner = new AssemblyScanner(concreteTypeExtractor, CompositionRootTypeExtractor, CompositionRootExecutor);
             PropertyDependencySelector = options.EnablePropertyInjection 
                 ? (IPropertyDependencySelector) new PropertyDependencySelector(new PropertySelector())
                 : new PropertyDependencyDisabler();
-=======
             GenericArgumentMapper = new GenericArgumentMapper();
             AssemblyScanner = new AssemblyScanner(concreteTypeExtractor, CompositionRootTypeExtractor, CompositionRootExecutor, GenericArgumentMapper);
-            PropertyDependencySelector = new PropertyDependencySelector(new PropertySelector());
->>>>>>> eaa8b958
             ConstructorDependencySelector = new ConstructorDependencySelector();
             ConstructorSelector = new MostResolvableConstructorSelector(CanGetInstance);
             constructionInfoProvider = new Lazy<IConstructionInfoProvider>(CreateConstructionInfoProvider);
