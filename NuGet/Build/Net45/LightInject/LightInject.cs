/*********************************************************************************   
    The MIT License (MIT)

    Copyright (c) 2014 bernhard.richter@gmail.com

    Permission is hereby granted, free of charge, to any person obtaining a copy
    of this software and associated documentation files (the "Software"), to deal
    in the Software without restriction, including without limitation the rights
    to use, copy, modify, merge, publish, distribute, sublicense, and/or sell
    copies of the Software, and to permit persons to whom the Software is
    furnished to do so, subject to the following conditions:

    The above copyright notice and this permission notice shall be included in all
    copies or substantial portions of the Software.

    THE SOFTWARE IS PROVIDED "AS IS", WITHOUT WARRANTY OF ANY KIND, EXPRESS OR
    IMPLIED, INCLUDING BUT NOT LIMITED TO THE WARRANTIES OF MERCHANTABILITY,
    FITNESS FOR A PARTICULAR PURPOSE AND NONINFRINGEMENT. IN NO EVENT SHALL THE
    AUTHORS OR COPYRIGHT HOLDERS BE LIABLE FOR ANY CLAIM, DAMAGES OR OTHER
    LIABILITY, WHETHER IN AN ACTION OF CONTRACT, TORT OR OTHERWISE, ARISING FROM,
    OUT OF OR IN CONNECTION WITH THE SOFTWARE OR THE USE OR OTHER DEALINGS IN THE
    SOFTWARE.
******************************************************************************
<<<<<<< HEAD
    LightInject version 3.0.1.5
=======
    LightInject version 3.0.1.7
>>>>>>> 93faac53
    http://www.lightinject.net/
    http://twitter.com/bernhardrichter
******************************************************************************/
[module: System.Diagnostics.CodeAnalysis.SuppressMessage("StyleCop.CSharp.ReadabilityRules", "SA1126:PrefixCallsCorrectly", Justification = "Reviewed")]
[module: System.Diagnostics.CodeAnalysis.SuppressMessage("StyleCop.CSharp.ReadabilityRules", "SA1101:PrefixLocalCallsWithThis", Justification = "No inheritance")]
[module: System.Diagnostics.CodeAnalysis.SuppressMessage("StyleCop.CSharp.MaintainabilityRules", "SA1402:FileMayOnlyContainASingleClass", Justification = "Single source file deployment.")]
[module: System.Diagnostics.CodeAnalysis.SuppressMessage("StyleCop.CSharp.DocumentationRules", "SA1633:FileMustHaveHeader", Justification = "Custom header.")]
[module: System.Diagnostics.CodeAnalysis.SuppressMessage("StyleCop.CSharp.DocumentationRules", "SA1600:ElementsMustBeDocumented", Justification = "All public members are documented.")]
[module: System.Diagnostics.CodeAnalysis.SuppressMessage("StyleCop.CSharp.MaintainabilityRules", "SA1401:FieldsMustBePrivate", Justification = "Performance")]

namespace LightInject
{
    using System;    
    using System.Collections.Concurrent;
    using System.Collections.Generic;
    using System.Collections.ObjectModel;
    using System.IO;
    using System.Linq;
    using System.Linq.Expressions;
    using System.Reflection;
    using System.Reflection.Emit;
    using System.Runtime.CompilerServices;
    using System.Runtime.Remoting.Messaging;
    using System.Text;
    using System.Text.RegularExpressions;
    using System.Threading;

    /// <summary>
    /// Defines a set of methods used to register services into the service container.
    /// </summary>
    public interface IServiceRegistry
    {           
        /// <summary>
        /// Gets a list of <see cref="ServiceRegistration"/> instances that represents the 
        /// registered services.          
        /// </summary>
        IEnumerable<ServiceRegistration> AvailableServices { get; }

        /// <summary>
        /// Registers the <paramref name="serviceType"/> with the <paramref name="implementingType"/>.
        /// </summary>
        /// <param name="serviceType">The service type to register.</param>
        /// <param name="implementingType">The implementing type.</param>
        void Register(Type serviceType, Type implementingType);

        /// <summary>
        /// Registers the <paramref name="serviceType"/> with the <paramref name="implementingType"/>.
        /// </summary>
        /// <param name="serviceType">The service type to register.</param>
        /// <param name="implementingType">The implementing type.</param>
        /// <param name="lifetime">The <see cref="ILifetime"/> instance that controls the lifetime of the registered service.</param>
        void Register(Type serviceType, Type implementingType, ILifetime lifetime);

        /// <summary>
        /// Registers the <paramref name="serviceType"/> with the <paramref name="implementingType"/>.
        /// </summary>
        /// <param name="serviceType">The service type to register.</param>
        /// <param name="implementingType">The implementing type.</param>
        /// <param name="serviceName">The name of the service.</param>
        void Register(Type serviceType, Type implementingType, string serviceName);

        /// <summary>
        /// Registers the <paramref name="serviceType"/> with the <paramref name="implementingType"/>.
        /// </summary>
        /// <param name="serviceType">The service type to register.</param>
        /// <param name="implementingType">The implementing type.</param>
        /// <param name="serviceName">The name of the service.</param>
        /// <param name="lifetime">The <see cref="ILifetime"/> instance that controls the lifetime of the registered service.</param>
        void Register(Type serviceType, Type implementingType, string serviceName, ILifetime lifetime);

        /// <summary>
        /// Registers the <typeparamref name="TService"/> with the <typeparamref name="TImplementation"/>.
        /// </summary>
        /// <typeparam name="TService">The service type to register.</typeparam>
        /// <typeparam name="TImplementation">The implementing type.</typeparam>
        void Register<TService, TImplementation>() where TImplementation : TService;

        /// <summary>
        /// Registers the <typeparamref name="TService"/> with the <typeparamref name="TImplementation"/>.
        /// </summary>
        /// <typeparam name="TService">The service type to register.</typeparam>
        /// <typeparam name="TImplementation">The implementing type.</typeparam>
        /// <param name="lifetime">The <see cref="ILifetime"/> instance that controls the lifetime of the registered service.</param>
        void Register<TService, TImplementation>(ILifetime lifetime) where TImplementation : TService;

        /// <summary>
        /// Registers the <typeparamref name="TService"/> with the <typeparamref name="TImplementation"/>.
        /// </summary>
        /// <typeparam name="TService">The service type to register.</typeparam>
        /// <typeparam name="TImplementation">The implementing type.</typeparam>
        /// <param name="serviceName">The name of the service.</param>
        void Register<TService, TImplementation>(string serviceName) where TImplementation : TService;

        /// <summary>
        /// Registers the <typeparamref name="TService"/> with the <typeparamref name="TImplementation"/>.
        /// </summary>
        /// <typeparam name="TService">The service type to register.</typeparam>
        /// <typeparam name="TImplementation">The implementing type.</typeparam>
        /// <param name="serviceName">The name of the service.</param>
        /// <param name="lifetime">The <see cref="ILifetime"/> instance that controls the lifetime of the registered service.</param>
        void Register<TService, TImplementation>(string serviceName, ILifetime lifetime) where TImplementation : TService;

        /// <summary>
        /// Registers the <typeparamref name="TService"/> with the given <paramref name="instance"/>. 
        /// </summary>
        /// <typeparam name="TService">The service type to register.</typeparam>
        /// <param name="instance">The instance returned when this service is requested.</param>
        void RegisterInstance<TService>(TService instance);

        /// <summary>
        /// Registers the <typeparamref name="TService"/> with the given <paramref name="instance"/>. 
        /// </summary>
        /// <typeparam name="TService">The service type to register.</typeparam>
        /// <param name="instance">The instance returned when this service is requested.</param>
        /// <param name="serviceName">The name of the service.</param>
        void RegisterInstance<TService>(TService instance, string serviceName);

        /// <summary>
        /// Registers the <paramref name="serviceType"/> with the given <paramref name="instance"/>. 
        /// </summary>
        /// <param name="serviceType">The service type to register.</param>
        /// <param name="instance">The instance returned when this service is requested.</param>
        void RegisterInstance(Type serviceType, object instance);

        /// <summary>
        /// Registers the <paramref name="serviceType"/> with the given <paramref name="instance"/>. 
        /// </summary>
        /// <param name="serviceType">The service type to register.</param>
        /// <param name="instance">The instance returned when this service is requested.</param>
        /// <param name="serviceName">The name of the service.</param>
        void RegisterInstance(Type serviceType, object instance, string serviceName);

        /// <summary>
        /// Registers a concrete type as a service.
        /// </summary>
        /// <typeparam name="TService">The service type to register.</typeparam>
        void Register<TService>();
                
        /// <summary>
        /// Registers a concrete type as a service.
        /// </summary>
        /// <typeparam name="TService">The service type to register.</typeparam>
        /// <param name="lifetime">The <see cref="ILifetime"/> instance that controls the lifetime of the registered service.</param>
        void Register<TService>(ILifetime lifetime);

        /// <summary>
        /// Registers a concrete type as a service.
        /// </summary>
        /// <param name="serviceType">The concrete type to register.</param>
        void Register(Type serviceType);

        /// <summary>
        /// Registers a concrete type as a service.
        /// </summary>
        /// <param name="serviceType">The concrete type to register.</param>
        /// <param name="lifetime">The <see cref="ILifetime"/> instance that controls the lifetime of the registered service.</param>
        void Register(Type serviceType, ILifetime lifetime);
       
        /// <summary>
        /// Registers the <typeparamref name="TService"/> with the <paramref name="factory"/> that 
        /// describes the dependencies of the service. 
        /// </summary>
        /// <typeparam name="TService">The service type to register.</typeparam>
        /// <param name="factory">A factory delegate used to create the <typeparamref name="TService"/> instance.</param>    
        void Register<TService>(Expression<Func<IServiceFactory, TService>> factory);

        /// <summary>
        /// Registers the <typeparamref name="TService"/> with the <paramref name="factory"/> that 
        /// describes the dependencies of the service. 
        /// </summary>
        /// <typeparam name="T">The parameter type.</typeparam>
        /// <typeparam name="TService">The service type to register.</typeparam>        
        /// <param name="factory">A factory delegate used to create the <typeparamref name="TService"/> instance.</param>    
        void Register<T, TService>(Expression<Func<IServiceFactory, T, TService>> factory);

        /// <summary>
        /// Registers the <typeparamref name="TService"/> with the <paramref name="factory"/> that 
        /// describes the dependencies of the service. 
        /// </summary>
        /// <typeparam name="T">The parameter type.</typeparam>
        /// <typeparam name="TService">The service type to register.</typeparam>        
        /// <param name="factory">A factory delegate used to create the <typeparamref name="TService"/> instance.</param> 
        /// <param name="serviceName">The name of the service.</param>        
        void Register<T, TService>(Expression<Func<IServiceFactory, T, TService>> factory, string serviceName);

        /// <summary>
        /// Registers the <typeparamref name="TService"/> with the <paramref name="factory"/> that 
        /// describes the dependencies of the service. 
        /// </summary>
        /// <typeparam name="T1">The type of the first parameter.</typeparam>
        /// <typeparam name="T2">The type of the second parameter.</typeparam>
        /// <typeparam name="TService">The service type to register.</typeparam>        
        /// <param name="factory">A factory delegate used to create the <typeparamref name="TService"/> instance.</param>    
        void Register<T1, T2, TService>(Expression<Func<IServiceFactory, T1, T2, TService>> factory);

        /// <summary>
        /// Registers the <typeparamref name="TService"/> with the <paramref name="factory"/> that 
        /// describes the dependencies of the service. 
        /// </summary>
        /// <typeparam name="T1">The type of the first parameter.</typeparam>
        /// <typeparam name="T2">The type of the second parameter.</typeparam>
        /// <typeparam name="TService">The service type to register.</typeparam>        
        /// <param name="factory">A factory delegate used to create the <typeparamref name="TService"/> instance.</param>    
        /// <param name="serviceName">The name of the service.</param>
        void Register<T1, T2, TService>(Expression<Func<IServiceFactory, T1, T2, TService>> factory, string serviceName);

        /// <summary>
        /// Registers the <typeparamref name="TService"/> with the <paramref name="factory"/> that 
        /// describes the dependencies of the service. 
        /// </summary>
        /// <typeparam name="T1">The type of the first parameter.</typeparam>
        /// <typeparam name="T2">The type of the second parameter.</typeparam>
        /// <typeparam name="T3">The type of the third parameter.</typeparam>
        /// <typeparam name="TService">The service type to register.</typeparam>        
        /// <param name="factory">A factory delegate used to create the <typeparamref name="TService"/> instance.</param>    
        void Register<T1, T2, T3, TService>(Expression<Func<IServiceFactory, T1, T2, T3, TService>> factory);

        /// <summary>
        /// Registers the <typeparamref name="TService"/> with the <paramref name="factory"/> that 
        /// describes the dependencies of the service. 
        /// </summary>
        /// <typeparam name="T1">The type of the first parameter.</typeparam>
        /// <typeparam name="T2">The type of the second parameter.</typeparam>
        /// <typeparam name="T3">The type of the third parameter.</typeparam>
        /// <typeparam name="TService">The service type to register.</typeparam>        
        /// <param name="factory">A factory delegate used to create the <typeparamref name="TService"/> instance.</param>    
        /// <param name="serviceName">The name of the service.</param>
        void Register<T1, T2, T3, TService>(Expression<Func<IServiceFactory, T1, T2, T3, TService>> factory, string serviceName);

        /// <summary>
        /// Registers the <typeparamref name="TService"/> with the <paramref name="factory"/> that 
        /// describes the dependencies of the service. 
        /// </summary>
        /// <typeparam name="T1">The type of the first parameter.</typeparam>
        /// <typeparam name="T2">The type of the second parameter.</typeparam>
        /// <typeparam name="T3">The type of the third parameter.</typeparam>
        /// <typeparam name="T4">The type of the fourth parameter.</typeparam>
        /// <typeparam name="TService">The service type to register.</typeparam>        
        /// <param name="factory">A factory delegate used to create the <typeparamref name="TService"/> instance.</param>    
        void Register<T1, T2, T3, T4, TService>(Expression<Func<IServiceFactory, T1, T2, T3, T4, TService>> factory);

        /// <summary>
        /// Registers the <typeparamref name="TService"/> with the <paramref name="factory"/> that 
        /// describes the dependencies of the service. 
        /// </summary>
        /// <typeparam name="T1">The type of the first parameter.</typeparam>
        /// <typeparam name="T2">The type of the second parameter.</typeparam>
        /// <typeparam name="T3">The type of the third parameter.</typeparam>
        /// <typeparam name="T4">The type of the fourth parameter.</typeparam>
        /// <typeparam name="TService">The service type to register.</typeparam>        
        /// <param name="factory">A factory delegate used to create the <typeparamref name="TService"/> instance.</param>    
        /// <param name="serviceName">The name of the service.</param>
        void Register<T1, T2, T3, T4, TService>(Expression<Func<IServiceFactory, T1, T2, T3, T4, TService>> factory, string serviceName);

        /// <summary>
        /// Registers the <typeparamref name="TService"/> with the <paramref name="expression"/> that 
        /// describes the dependencies of the service. 
        /// </summary>
        /// <typeparam name="TService">The service type to register.</typeparam>
        /// <param name="expression">The lambdaExpression that describes the dependencies of the service.</param>
        /// <param name="lifetime">The <see cref="ILifetime"/> instance that controls the lifetime of the registered service.</param>
        void Register<TService>(Expression<Func<IServiceFactory, TService>> expression, ILifetime lifetime);

        /// <summary>
        /// Registers the <typeparamref name="TService"/> with the <paramref name="expression"/> that 
        /// describes the dependencies of the service. 
        /// </summary>
        /// <typeparam name="TService">The service type to register.</typeparam>
        /// <param name="expression">The lambdaExpression that describes the dependencies of the service.</param>
        /// <param name="serviceName">The name of the service.</param>        
        void Register<TService>(Expression<Func<IServiceFactory, TService>> expression, string serviceName);

        /// <summary>
        /// Registers the <typeparamref name="TService"/> with the <paramref name="expression"/> that 
        /// describes the dependencies of the service. 
        /// </summary>
        /// <typeparam name="TService">The service type to register.</typeparam>
        /// <param name="expression">The lambdaExpression that describes the dependencies of the service.</param>
        /// <param name="serviceName">The name of the service.</param>        
        /// <param name="lifetime">The <see cref="ILifetime"/> instance that controls the lifetime of the registered service.</param>
        void Register<TService>(Expression<Func<IServiceFactory, TService>> expression, string serviceName, ILifetime lifetime);

        /// <summary>
        /// Registers a custom factory delegate used to create services that is otherwise unknown to the service container.
        /// </summary>
        /// <param name="predicate">Determines if the service can be created by the <paramref name="factory"/> delegate.</param>
        /// <param name="factory">Creates a service instance according to the <paramref name="predicate"/> predicate.</param>
        void RegisterFallback(Func<Type, string, bool> predicate, Func<ServiceRequest, object> factory);

        /// <summary>
        /// Registers a custom factory delegate used to create services that is otherwise unknown to the service container.
        /// </summary>
        /// <param name="predicate">Determines if the service can be created by the <paramref name="factory"/> delegate.</param>
        /// <param name="factory">Creates a service instance according to the <paramref name="predicate"/> predicate.</param>
        /// <param name="lifetime">The <see cref="ILifetime"/> instance that controls the lifetime of the registered service.</param>
        void RegisterFallback(Func<Type, string, bool> predicate, Func<ServiceRequest, object> factory, ILifetime lifetime);

        /// <summary>
        /// Registers a service based on a <see cref="ServiceRegistration"/> instance.
        /// </summary>
        /// <param name="serviceRegistration">The <see cref="ServiceRegistration"/> instance that contains service metadata.</param>
        void Register(ServiceRegistration serviceRegistration);
        
        /// <summary>
        /// Registers services from the given <paramref name="assembly"/>.
        /// </summary>
        /// <param name="assembly">The assembly to be scanned for services.</param>        
        /// <remarks>
        /// If the target <paramref name="assembly"/> contains an implementation of the <see cref="ICompositionRoot"/> interface, this 
        /// will be used to configure the container.
        /// </remarks>     
        void RegisterAssembly(Assembly assembly);

        /// <summary>
        /// Registers services from the given <paramref name="assembly"/>.
        /// </summary>
        /// <param name="assembly">The assembly to be scanned for services.</param>
        /// <param name="shouldRegister">A function delegate that determines if a service implementation should be registered.</param>
        /// <remarks>
        /// If the target <paramref name="assembly"/> contains an implementation of the <see cref="ICompositionRoot"/> interface, this 
        /// will be used to configure the container.
        /// </remarks>     
        void RegisterAssembly(Assembly assembly, Func<Type, Type, bool> shouldRegister);

        /// <summary>
        /// Registers services from the given <paramref name="assembly"/>.
        /// </summary>
        /// <param name="assembly">The assembly to be scanned for services.</param>
        /// <param name="lifetime">The <see cref="ILifetime"/> instance that controls the lifetime of the registered service.</param>
        /// <remarks>
        /// If the target <paramref name="assembly"/> contains an implementation of the <see cref="ICompositionRoot"/> interface, this 
        /// will be used to configure the container.
        /// </remarks>     
        void RegisterAssembly(Assembly assembly, Func<ILifetime> lifetime);

        /// <summary>
        /// Registers services from the given <paramref name="assembly"/>.
        /// </summary>
        /// <param name="assembly">The assembly to be scanned for services.</param>
        /// <param name="lifetimeFactory">The <see cref="ILifetime"/> factory that controls the lifetime of the registered service.</param>
        /// <param name="shouldRegister">A function delegate that determines if a service implementation should be registered.</param>
        /// <remarks>
        /// If the target <paramref name="assembly"/> contains an implementation of the <see cref="ICompositionRoot"/> interface, this 
        /// will be used to configure the container.
        /// </remarks>     
        void RegisterAssembly(Assembly assembly, Func<ILifetime> lifetimeFactory, Func<Type, Type, bool> shouldRegister);

        /// <summary>
        /// Registers services from the given <typeparamref name="TCompositionRoot"/> type.
        /// </summary>
        /// <typeparam name="TCompositionRoot">The type of <see cref="ICompositionRoot"/> to register from.</typeparam>
        void RegisterFrom<TCompositionRoot>() where TCompositionRoot : ICompositionRoot, new();

        /// <summary>
        /// Registers services from assemblies in the base directory that matches the <paramref name="searchPattern"/>.
        /// </summary>
        /// <param name="searchPattern">The search pattern used to filter the assembly files.</param>
        void RegisterAssembly(string searchPattern);    
   
        /// <summary>
        /// Decorates the <paramref name="serviceType"/> with the given <paramref name="decoratorType"/>.
        /// </summary>
        /// <param name="serviceType">The target service type.</param>
        /// <param name="decoratorType">The decorator type used to decorate the <paramref name="serviceType"/>.</param>
        /// <param name="predicate">A function delegate that determines if the <paramref name="decoratorType"/>
        /// should be applied to the target <paramref name="serviceType"/>.</param>
        void Decorate(Type serviceType, Type decoratorType, Func<ServiceRegistration, bool> predicate);

        /// <summary>
        /// Decorates the <paramref name="serviceType"/> with the given <paramref name="decoratorType"/>.
        /// </summary>
        /// <param name="serviceType">The target service type.</param>
        /// <param name="decoratorType">The decorator type used to decorate the <paramref name="serviceType"/>.</param>        
        void Decorate(Type serviceType, Type decoratorType);

        /// <summary>
        /// Decorates the <typeparamref name="TService"/> with the given <typeparamref name="TDecorator"/>.
        /// </summary>
        /// <typeparam name="TService">The target service type.</typeparam>
        /// <typeparam name="TDecorator">The decorator type used to decorate the <typeparamref name="TService"/>.</typeparam>
        void Decorate<TService, TDecorator>() where TDecorator : TService;

        /// <summary>
        /// Decorates the <typeparamref name="TService"/> using the given decorator <paramref name="factory"/>.
        /// </summary>
        /// <typeparam name="TService">The target service type.</typeparam>
        /// <param name="factory">A factory delegate used to create a decorator instance.</param>
        void Decorate<TService>(Expression<Func<IServiceFactory, TService, TService>> factory);

        /// <summary>
        /// Registers a decorator based on a <see cref="DecoratorRegistration"/> instance.
        /// </summary>
        /// <param name="decoratorRegistration">The <see cref="DecoratorRegistration"/> instance that contains the decorator metadata.</param>
        void Decorate(DecoratorRegistration decoratorRegistration);

        /// <summary>
        /// Allows a registered service to be overridden by another <see cref="ServiceRegistration"/>.
        /// </summary>
        /// <param name="serviceSelector">A function delegate that is used to determine the service that should be
        /// overridden using the <see cref="ServiceRegistration"/> returned from the <paramref name="serviceRegistrationFactory"/>.</param>
        /// <param name="serviceRegistrationFactory">The factory delegate used to create a <see cref="ServiceRegistration"/> that overrides
        /// the incoming <see cref="ServiceRegistration"/>.</param>
        void Override(
            Func<ServiceRegistration, bool> serviceSelector,
            Func<IServiceFactory, ServiceRegistration, ServiceRegistration> serviceRegistrationFactory);
    }
    
    /// <summary>
    /// Defines a set of methods used to retrieve service instances.
    /// </summary>
    public interface IServiceFactory
    {
        /// <summary>
        /// Starts a new <see cref="Scope"/>.
        /// </summary>
        /// <returns><see cref="Scope"/></returns>
        Scope BeginScope();

        /// <summary>
        /// Ends the current <see cref="Scope"/>.
        /// </summary>
        void EndCurrentScope();

        /// <summary>
        /// Gets an instance of the given <paramref name="serviceType"/>.
        /// </summary>
        /// <param name="serviceType">The type of the requested service.</param>
        /// <returns>The requested service instance.</returns>
        object GetInstance(Type serviceType);

        /// <summary>
        /// Gets an instance of the given <paramref name="serviceType"/>.
        /// </summary>
        /// <param name="serviceType">The type of the requested service.</param>
        /// <param name="arguments">The arguments to be passed to the target instance.</param>
        /// <returns>The requested service instance.</returns>
        object GetInstance(Type serviceType, object[] arguments);

        /// <summary>
        /// Gets an instance of the given <paramref name="serviceType"/>.
        /// </summary>
        /// <param name="serviceType">The type of the requested service.</param>
        /// <param name="serviceName">The name of the requested service.</param>
        /// <param name="arguments">The arguments to be passed to the target instance.</param>        
        /// <returns>The requested service instance.</returns>
        object GetInstance(Type serviceType, string serviceName, object[] arguments);

        /// <summary>
        /// Gets a named instance of the given <paramref name="serviceType"/>.
        /// </summary>
        /// <param name="serviceType">The type of the requested service.</param>
        /// <param name="serviceName">The name of the requested service.</param>
        /// <returns>The requested service instance.</returns>
        object GetInstance(Type serviceType, string serviceName);

        /// <summary>
        /// Gets an instance of the given <typeparamref name="TService"/> type.
        /// </summary>
        /// <typeparam name="TService">The type of the requested service.</typeparam>
        /// <returns>The requested service instance.</returns>
        TService GetInstance<TService>();

        /// <summary>
        /// Gets a named instance of the given <typeparamref name="TService"/>.
        /// </summary>
        /// <typeparam name="TService">The type of the requested service.</typeparam>
        /// <param name="serviceName">The name of the requested service.</param>
        /// <returns>The requested service instance.</returns>    
        TService GetInstance<TService>(string serviceName);

        /// <summary>
        /// Gets an instance of the given <typeparamref name="TService"/>.
        /// </summary>
        /// <typeparam name="T">The type of the argument.</typeparam>
        /// <typeparam name="TService">The type of the requested service.</typeparam>        
        /// <param name="value">The argument value.</param>
        /// <returns>The requested service instance.</returns>    
        TService GetInstance<T, TService>(T value);

        /// <summary>
        /// Gets an instance of the given <typeparamref name="TService"/>.
        /// </summary>
        /// <typeparam name="T">The type of the parameter.</typeparam>
        /// <typeparam name="TService">The type of the requested service.</typeparam>        
        /// <param name="value">The argument value.</param>
        /// <param name="serviceName">The name of the requested service.</param>
        /// <returns>The requested service instance.</returns>    
        TService GetInstance<T, TService>(T value, string serviceName);

        /// <summary>
        /// Gets an instance of the given <typeparamref name="TService"/>.
        /// </summary>
        /// <typeparam name="T1">The type of the first parameter.</typeparam>
        /// <typeparam name="T2">The type of the second parameter.</typeparam>
        /// <typeparam name="TService">The type of the requested service.</typeparam>        
        /// <param name="arg1">The first argument value.</param>
        /// <param name="arg2">The second argument value.</param>
        /// <returns>The requested service instance.</returns>    
        TService GetInstance<T1, T2, TService>(T1 arg1, T2 arg2);

        /// <summary>
        /// Gets an instance of the given <typeparamref name="TService"/>.
        /// </summary>
        /// <typeparam name="T1">The type of the first parameter.</typeparam>
        /// <typeparam name="T2">The type of the second parameter.</typeparam>
        /// <typeparam name="TService">The type of the requested service.</typeparam>        
        /// <param name="arg1">The first argument value.</param>
        /// <param name="arg2">The second argument value.</param>
        /// <param name="serviceName">The name of the requested service.</param>
        /// <returns>The requested service instance.</returns>    
        TService GetInstance<T1, T2, TService>(T1 arg1, T2 arg2, string serviceName);

        /// <summary>
        /// Gets an instance of the given <typeparamref name="TService"/>.
        /// </summary>
        /// <typeparam name="T1">The type of the first parameter.</typeparam>
        /// <typeparam name="T2">The type of the second parameter.</typeparam>
        /// <typeparam name="T3">The type of the third parameter.</typeparam>
        /// <typeparam name="TService">The type of the requested service.</typeparam>        
        /// <param name="arg1">The first argument value.</param>
        /// <param name="arg2">The second argument value.</param>
        /// <param name="arg3">The third argument value.</param>
        /// <returns>The requested service instance.</returns>    
        TService GetInstance<T1, T2, T3, TService>(T1 arg1, T2 arg2, T3 arg3);

        /// <summary>
        /// Gets an instance of the given <typeparamref name="TService"/>.
        /// </summary>
        /// <typeparam name="T1">The type of the first parameter.</typeparam>
        /// <typeparam name="T2">The type of the second parameter.</typeparam>
        /// <typeparam name="T3">The type of the third parameter.</typeparam>
        /// <typeparam name="TService">The type of the requested service.</typeparam>        
        /// <param name="arg1">The first argument value.</param>
        /// <param name="arg2">The second argument value.</param>
        /// <param name="arg3">The third argument value.</param>
        /// <param name="serviceName">The name of the requested service.</param>
        /// <returns>The requested service instance.</returns>    
        TService GetInstance<T1, T2, T3, TService>(T1 arg1, T2 arg2, T3 arg3, string serviceName);

        /// <summary>
        /// Gets an instance of the given <typeparamref name="TService"/>.
        /// </summary>
        /// <typeparam name="T1">The type of the first parameter.</typeparam>
        /// <typeparam name="T2">The type of the second parameter.</typeparam>
        /// <typeparam name="T3">The type of the third parameter.</typeparam>
        /// <typeparam name="T4">The type of the fourth parameter.</typeparam>
        /// <typeparam name="TService">The type of the requested service.</typeparam>        
        /// <param name="arg1">The first argument value.</param>
        /// <param name="arg2">The second argument value.</param>
        /// <param name="arg3">The third argument value.</param>
        /// <param name="arg4">The fourth argument value.</param>
        /// <returns>The requested service instance.</returns>    
        TService GetInstance<T1, T2, T3, T4, TService>(T1 arg1, T2 arg2, T3 arg3, T4 arg4);

        /// <summary>
        /// Gets an instance of the given <typeparamref name="TService"/>.
        /// </summary>
        /// <typeparam name="T1">The type of the first parameter.</typeparam>
        /// <typeparam name="T2">The type of the second parameter.</typeparam>
        /// <typeparam name="T3">The type of the third parameter.</typeparam>
        /// <typeparam name="T4">The type of the fourth parameter.</typeparam>
        /// <typeparam name="TService">The type of the requested service.</typeparam>        
        /// <param name="arg1">The first argument value.</param>
        /// <param name="arg2">The second argument value.</param>
        /// <param name="arg3">The third argument value.</param>
        /// <param name="arg4">The fourth argument value.</param>
        /// <param name="serviceName">The name of the requested service.</param>
        /// <returns>The requested service instance.</returns>    
        TService GetInstance<T1, T2, T3, T4, TService>(T1 arg1, T2 arg2, T3 arg3, T4 arg4, string serviceName);

        /// <summary>
        /// Gets an instance of the given <paramref name="serviceType"/>.
        /// </summary>
        /// <param name="serviceType">The type of the requested service.</param>
        /// <returns>The requested service instance if available, otherwise null.</returns>
        object TryGetInstance(Type serviceType);

        /// <summary>
        /// Gets a named instance of the given <paramref name="serviceType"/>.
        /// </summary>
        /// <param name="serviceType">The type of the requested service.</param>
        /// <param name="serviceName">The name of the requested service.</param>
        /// <returns>The requested service instance if available, otherwise null.</returns>
        object TryGetInstance(Type serviceType, string serviceName);

        /// <summary>
        /// Tries to get an instance of the given <typeparamref name="TService"/> type.
        /// </summary>
        /// <typeparam name="TService">The type of the requested service.</typeparam>
        /// <returns>The requested service instance if available, otherwise default(T).</returns>
        TService TryGetInstance<TService>();

        /// <summary>
        /// Tries to get an instance of the given <typeparamref name="TService"/> type.
        /// </summary>
        /// <typeparam name="TService">The type of the requested service.</typeparam>
        /// <param name="serviceName">The name of the requested service.</param>
        /// <returns>The requested service instance if available, otherwise default(T).</returns>
        TService TryGetInstance<TService>(string serviceName);

        /// <summary>
        /// Gets all instances of the given <paramref name="serviceType"/>.
        /// </summary>
        /// <param name="serviceType">The type of services to resolve.</param>
        /// <returns>A list that contains all implementations of the <paramref name="serviceType"/>.</returns>
        IEnumerable<object> GetAllInstances(Type serviceType);

        /// <summary>
        /// Gets all instances of type <typeparamref name="TService"/>.
        /// </summary>
        /// <typeparam name="TService">The type of services to resolve.</typeparam>
        /// <returns>A list that contains all implementations of the <typeparamref name="TService"/> type.</returns>
        IEnumerable<TService> GetAllInstances<TService>();
    }

    /// <summary>
    /// Represents an inversion of control container.
    /// </summary>
    public interface IServiceContainer : IServiceRegistry, IServiceFactory, IDisposable
    {
        /// <summary>
        /// Gets or sets the <see cref="IScopeManagerProvider"/> that is responsible 
        /// for providing the <see cref="ScopeManager"/> used to manage scopes.
        /// </summary>
        IScopeManagerProvider ScopeManagerProvider { get; set; }
        
        /// <summary>
        /// Returns <b>true</b> if the container can create the requested service, otherwise <b>false</b>.
        /// </summary>
        /// <param name="serviceType">The <see cref="Type"/> of the service.</param>
        /// <param name="serviceName">The name of the service.</param>
        /// <returns><b>true</b> if the container can create the requested service, otherwise <b>false</b>.</returns>
        bool CanGetInstance(Type serviceType, string serviceName);
        
        /// <summary>
        /// Injects the property dependencies for a given <paramref name="instance"/>.
        /// </summary>
        /// <param name="instance">The target instance for which to inject its property dependencies.</param>
        /// <returns>The <paramref name="instance"/> with its property dependencies injected.</returns>
        object InjectProperties(object instance);
    }

    /// <summary>
    /// Represents a class that manages the lifetime of a service instance.
    /// </summary>
    public interface ILifetime
    {
        /// <summary>
        /// Returns a service instance according to the specific lifetime characteristics.
        /// </summary>
        /// <param name="createInstance">The function delegate used to create a new service instance.</param>
        /// <param name="scope">The <see cref="Scope"/> of the current service request.</param>
        /// <returns>The requested services instance.</returns>
        object GetInstance(Func<object> createInstance, Scope scope);
    }

    /// <summary>
    /// Represents a class that acts as a composition root for an <see cref="IServiceRegistry"/> instance.
    /// </summary>
    public interface ICompositionRoot
    {
        /// <summary>
        /// Composes services by adding services to the <paramref name="serviceRegistry"/>.
        /// </summary>
        /// <param name="serviceRegistry">The target <see cref="IServiceRegistry"/>.</param>
        void Compose(IServiceRegistry serviceRegistry);
    }

    /// <summary>
    /// Represents a class that extracts a set of types from an <see cref="Assembly"/>.
    /// </summary>
    public interface ITypeExtractor
    {
        /// <summary>
        /// Extracts types found in the given <paramref name="assembly"/>.
        /// </summary>
        /// <param name="assembly">The <see cref="Assembly"/> for which to extract types.</param>
        /// <returns>A set of types found in the given <paramref name="assembly"/>.</returns>
        Type[] Execute(Assembly assembly);
    }

    /// <summary>
    /// Represents a class that is responsible for selecting injectable properties.
    /// </summary>
    public interface IPropertySelector
    {
        /// <summary>
        /// Selects properties that represents a dependency from the given <paramref name="type"/>.
        /// </summary>
        /// <param name="type">The <see cref="Type"/> for which to select the properties.</param>
        /// <returns>A list of injectable properties.</returns>
        IEnumerable<PropertyInfo> Execute(Type type);
    }

    /// <summary>
    /// Represents a class that is responsible for selecting the property dependencies for a given <see cref="Type"/>.
    /// </summary>
    public interface IPropertyDependencySelector
    {
        /// <summary>
        /// Selects the property dependencies for the given <paramref name="type"/>.
        /// </summary>
        /// <param name="type">The <see cref="Type"/> for which to select the property dependencies.</param>
        /// <returns>A list of <see cref="PropertyDependency"/> instances that represents the property
        /// dependencies for the given <paramref name="type"/>.</returns>
        IEnumerable<PropertyDependency> Execute(Type type);
    }

    /// <summary>
    /// Represents a class that is responsible for selecting the constructor dependencies for a given <see cref="ConstructorInfo"/>.
    /// </summary>
    public interface IConstructorDependencySelector
    {
        /// <summary>
        /// Selects the constructor dependencies for the given <paramref name="constructor"/>.
        /// </summary>
        /// <param name="constructor">The <see cref="ConstructionInfo"/> for which to select the constructor dependencies.</param>
        /// <returns>A list of <see cref="ConstructorDependency"/> instances that represents the constructor
        /// dependencies for the given <paramref name="constructor"/>.</returns>
        IEnumerable<ConstructorDependency> Execute(ConstructorInfo constructor);
    }

    /// <summary>
    /// Represents a class that is capable of building a <see cref="ConstructorInfo"/> instance 
    /// based on a <see cref="Registration"/>.
    /// </summary>
    public interface IConstructionInfoBuilder
    {
        /// <summary>
        /// Returns a <see cref="ConstructionInfo"/> instance based on the given <see cref="Registration"/>.
        /// </summary>
        /// <param name="registration">The <see cref="Registration"/> for which to return a <see cref="ConstructionInfo"/> instance.</param>
        /// <returns>A <see cref="ConstructionInfo"/> instance that describes how to create a service instance.</returns>
        ConstructionInfo Execute(Registration registration);
    }

    /// <summary>
    /// Represents a class that keeps track of a <see cref="ConstructionInfo"/> instance for each <see cref="Registration"/>.
    /// </summary>
    public interface IConstructionInfoProvider
    {
        /// <summary>
        /// Gets a <see cref="ConstructionInfo"/> instance for the given <paramref name="registration"/>.
        /// </summary>
        /// <param name="registration">The <see cref="Registration"/> for which to get a <see cref="ConstructionInfo"/> instance.</param>
        /// <returns>The <see cref="ConstructionInfo"/> instance that describes how to create an instance of the given <paramref name="registration"/>.</returns>
        ConstructionInfo GetConstructionInfo(Registration registration);

        /// <summary>
        /// Invalidates the <see cref="IConstructionInfoProvider"/> and causes new <see cref="ConstructionInfo"/> instances 
        /// to be created when the <see cref="GetConstructionInfo"/> method is called.
        /// </summary>
        void Invalidate();
    }

    /// <summary>
    /// Represents a class that builds a <see cref="ConstructionInfo"/> instance based on a <see cref="LambdaExpression"/>.
    /// </summary>
    public interface ILambdaConstructionInfoBuilder
    {
        /// <summary>
        /// Parses the <paramref name="lambdaExpression"/> and returns a <see cref="ConstructionInfo"/> instance.
        /// </summary>
        /// <param name="lambdaExpression">The <see cref="LambdaExpression"/> to parse.</param>
        /// <returns>A <see cref="ConstructionInfo"/> instance.</returns>
        ConstructionInfo Execute(LambdaExpression lambdaExpression);
    }

    /// <summary>
    /// Represents a class that builds a <see cref="ConstructionInfo"/> instance based on the implementing <see cref="Type"/>.
    /// </summary>
    public interface ITypeConstructionInfoBuilder
    {
        /// <summary>
        /// Analyzes the <paramref name="implementingType"/> and returns a <see cref="ConstructionInfo"/> instance.
        /// </summary>
        /// <param name="implementingType">The <see cref="Type"/> to analyze.</param>
        /// <returns>A <see cref="ConstructionInfo"/> instance.</returns>
        ConstructionInfo Execute(Type implementingType);
    }

    /// <summary>
    /// Represents a class that selects the constructor to be used for creating a new service instance. 
    /// </summary>
    public interface IConstructorSelector
    {
        /// <summary>
        /// Selects the constructor to be used when creating a new instance of the <paramref name="implementingType"/>.
        /// </summary>
        /// <param name="implementingType">The <see cref="Type"/> for which to return a <see cref="ConstructionInfo"/>.</param>
        /// <returns>A <see cref="ConstructionInfo"/> instance that represents the constructor to be used
        /// when creating a new instance of the <paramref name="implementingType"/>.</returns>
        ConstructorInfo Execute(Type implementingType);
    }

    /// <summary>
    /// Represents a class that is responsible loading a set of assemblies based on the given search pattern.
    /// </summary>
    public interface IAssemblyLoader
    {
        /// <summary>
        /// Loads a set of assemblies based on the given <paramref name="searchPattern"/>.
        /// </summary>
        /// <param name="searchPattern">The search pattern to use.</param>
        /// <returns>A list of assemblies based on the given <paramref name="searchPattern"/>.</returns>
        IEnumerable<Assembly> Load(string searchPattern);
    }

    /// <summary>
    /// Represents a class that is capable of scanning an assembly and register services into an <see cref="IServiceContainer"/> instance.
    /// </summary>
    public interface IAssemblyScanner
    {
        /// <summary>
        /// Scans the target <paramref name="assembly"/> and registers services found within the assembly.
        /// </summary>
        /// <param name="assembly">The <see cref="Assembly"/> to scan.</param>        
        /// <param name="serviceRegistry">The target <see cref="IServiceRegistry"/> instance.</param>
        /// <param name="lifetime">The <see cref="ILifetime"/> instance that controls the lifetime of the registered service.</param>
        /// <param name="shouldRegister">A function delegate that determines if a service implementation should be registered.</param>
        void Scan(Assembly assembly, IServiceRegistry serviceRegistry, Func<ILifetime> lifetime, Func<Type, Type, bool> shouldRegister);

        /// <summary>
        /// Scans the target <paramref name="assembly"/> and executes composition roots found within the <see cref="Assembly"/>.
        /// </summary>
        /// <param name="assembly">The <see cref="Assembly"/> to scan.</param>        
        /// <param name="serviceRegistry">The target <see cref="IServiceRegistry"/> instance.</param>
        void Scan(Assembly assembly, IServiceRegistry serviceRegistry);
    }

    /// <summary>
    /// Represents a class that is responsible for instantiating and executing an <see cref="ICompositionRoot"/>.
    /// </summary>
    public interface ICompositionRootExecutor
    {
        /// <summary>
        /// Creates an instance of the <paramref name="compositionRootType"/> and executes the <see cref="ICompositionRoot.Compose"/> method.
        /// </summary>
        /// <param name="compositionRootType">The concrete <see cref="ICompositionRoot"/> type to be instantiated and executed.</param>
        void Execute(Type compositionRootType);
    }

    /// <summary>
    /// Represents an abstraction of the <see cref="ILGenerator"/> class that provides information 
    /// about the <see cref="Type"/> currently on the stack.
    /// </summary>
    public interface IEmitter
    {
        /// <summary>
        /// Gets the <see cref="Type"/> currently on the stack.
        /// </summary>
        Type StackType { get; }

        /// <summary>
        /// Gets a list containing each <see cref="Instruction"/> to be emitted into the dynamic method.
        /// </summary>
        List<Instruction> Instructions { get; }

        /// <summary>
        /// Puts the specified instruction onto the stream of instructions.
        /// </summary>
        /// <param name="code">The Microsoft Intermediate Language (MSIL) instruction to be put onto the stream.</param>
        void Emit(OpCode code);

        /// <summary>
        /// Puts the specified instruction and numerical argument onto the Microsoft intermediate language (MSIL) stream of instructions.
        /// </summary>
        /// <param name="code">The MSIL instruction to be put onto the stream.</param>
        /// <param name="arg">The numerical argument pushed onto the stream immediately after the instruction.</param>
        void Emit(OpCode code, int arg);

        /// <summary>
        /// Puts the specified instruction onto the Microsoft intermediate language (MSIL) stream followed by the metadata token for the given string.
        /// </summary>
        /// <param name="code">The MSIL instruction to be emitted onto the stream.</param>
        /// <param name="arg">The String to be emitted.</param>
        void Emit(OpCode code, string arg);

        /// <summary>
        /// Puts the specified instruction and numerical argument onto the Microsoft intermediate language (MSIL) stream of instructions.
        /// </summary>
        /// <param name="code">The MSIL instruction to be put onto the stream.</param>
        /// <param name="arg">The numerical argument pushed onto the stream immediately after the instruction.</param>
        void Emit(OpCode code, sbyte arg);

        /// <summary>
        /// Puts the specified instruction and numerical argument onto the Microsoft intermediate language (MSIL) stream of instructions.
        /// </summary>
        /// <param name="code">The MSIL instruction to be put onto the stream.</param>
        /// <param name="arg">The numerical argument pushed onto the stream immediately after the instruction.</param>
        void Emit(OpCode code, byte arg);

        /// <summary>
        /// Puts the specified instruction onto the Microsoft intermediate language (MSIL) stream followed by the metadata token for the given type.
        /// </summary>
        /// <param name="code">The MSIL instruction to be put onto the stream.</param>
        /// <param name="type">A <see cref="Type"/> representing the type metadata token.</param>
        void Emit(OpCode code, Type type);
        
        /// <summary>
        /// Puts the specified instruction and metadata token for the specified constructor onto the Microsoft intermediate language (MSIL) stream of instructions.
        /// </summary>
        /// <param name="code">The MSIL instruction to be emitted onto the stream.</param>
        /// <param name="constructor">A <see cref="ConstructorInfo"/> representing a constructor.</param>
        void Emit(OpCode code, ConstructorInfo constructor);

        /// <summary>
        /// Puts the specified instruction onto the Microsoft intermediate language (MSIL) stream followed by the index of the given local variable.
        /// </summary>
        /// <param name="code">The MSIL instruction to be emitted onto the stream.</param>
        /// <param name="localBuilder">A local variable.</param>
        void Emit(OpCode code, LocalBuilder localBuilder);
        
        /// <summary>
        /// Puts the specified instruction onto the Microsoft intermediate language (MSIL) stream followed by the metadata token for the given method.
        /// </summary>
        /// <param name="code">The MSIL instruction to be emitted onto the stream.</param>
        /// <param name="methodInfo">A <see cref="MethodInfo"/> representing a method.</param>
        void Emit(OpCode code, MethodInfo methodInfo);

        /// <summary>
        /// Declares a local variable of the specified type.
        /// </summary>
        /// <param name="type">A <see cref="Type"/> object that represents the type of the local variable.</param>
        /// <returns>The declared local variable.</returns>
        LocalBuilder DeclareLocal(Type type);        
    }

    /// <summary>
    /// Represents a dynamic method skeleton for emitting the code needed to resolve a service instance.
    /// </summary>
    public interface IMethodSkeleton
    {
        /// <summary>
        /// Gets the <see cref="IEmitter"/> for the this dynamic method.
        /// </summary>
        /// <returns>The <see cref="IEmitter"/> for this dynamic method.</returns>        
        IEmitter GetEmitter();

        /// <summary>
        /// Completes the dynamic method and creates a delegate that can be used to execute it.
        /// </summary>
        /// <param name="delegateType">A delegate type whose signature matches that of the dynamic method.</param>
        /// <returns>A delegate of the specified type, which can be used to execute the dynamic method.</returns>
        Delegate CreateDelegate(Type delegateType);

        /// <summary>
        /// Completes the dynamic method and creates a delegate that can be used to execute it, 
        /// specifying the delegate type and an object the delegate is bound to.
        /// </summary>
        /// <param name="delegateType">A delegate type whose signature matches that of the dynamic method, minus the first parameter.</param>
        /// <param name="target">An object the delegate is bound to. Must be of the same type as the first parameter of the dynamic method.</param>
        /// <returns>A delegate of the specified type, which can be used to execute the dynamic method with the specified target object.</returns>
        Delegate CreateDelegate(Type delegateType, object target);
    }

    /// <summary>
    /// Represents a class that is capable of providing the current <see cref="ScopeManager"/>.
    /// </summary>
    public interface IScopeManagerProvider
    {
        /// <summary>
        /// Returns the <see cref="ScopeManager"/> that is responsible for managing scopes.
        /// </summary>
        /// <returns>The <see cref="ScopeManager"/> that is responsible for managing scopes.</returns>
        ScopeManager GetScopeManager();
    }

    /// <summary>
    /// Extends the <see cref="ImmutableHashTree{TKey,TValue}"/> class.
    /// </summary>
    public static class ImmutableHashTreeExtensions
    {
        /// <summary>
        /// Searches for a <typeparamref name="TValue"/> using the given <paramref name="key"/>.
        /// </summary>
        /// <typeparam name="TKey">The type of the key.</typeparam>
        /// <typeparam name="TValue">The type of the value.</typeparam>
        /// <param name="tree">The target <see cref="ImmutableHashTree{TKey,TValue}"/>.</param>
        /// <param name="key">The key of the <see cref="ImmutableHashTree{TKey,TValue}"/> to get.</param>
        /// <returns>If found, the <typeparamref name="TValue"/> with the given <paramref name="key"/>, otherwise the default <typeparamref name="TValue"/>.</returns>
        public static TValue Search<TKey, TValue>(this ImmutableHashTree<TKey, TValue> tree, TKey key)
        {
            int hashCode = key.GetHashCode();

            while (tree.Height != 0 && tree.HashCode != hashCode)
            {
                tree = hashCode < tree.HashCode ? tree.Left : tree.Right;
            }

            if (!tree.IsEmpty && (ReferenceEquals(tree.Key, key) || Equals(tree.Key, key)))
            {
                return tree.Value;
            }

            if (tree.Duplicates.Items.Length > 0)
            {
                foreach (var keyValue in tree.Duplicates.Items)
                {
                    if (ReferenceEquals(keyValue.Key, key) || Equals(keyValue.Key, key))
                    {
                        return keyValue.Value;
                    }
                }
            }
            
            return default(TValue);
        }

        /// <summary>
        /// Adds a new element to the <see cref="ImmutableHashTree{TKey,TValue}"/>. 
        /// </summary>
        /// <typeparam name="TKey">The type of the key.</typeparam>
        /// <typeparam name="TValue">The type of the value.</typeparam>
        /// <param name="tree">The target <see cref="ImmutableHashTree{TKey,TValue}"/>.</param>
        /// <param name="key">The key to be associated with the value.</param>
        /// <param name="value">The value to be added to the tree.</param>
        /// <returns>A new <see cref="ImmutableHashTree{TKey,TValue}"/> that contains the new key/value pair.</returns>
        internal static ImmutableHashTree<TKey, TValue> Add<TKey, TValue>(this ImmutableHashTree<TKey, TValue> tree, TKey key, TValue value)
        {
            if (tree.IsEmpty)
            {
                return new ImmutableHashTree<TKey, TValue>(key, value, tree, tree);
            }

            int hashCode = key.GetHashCode();

            if (hashCode > tree.HashCode)
            {
                return AddToRightBranch(tree, key, value);
            }

            if (hashCode < tree.HashCode)
            {
                return AddToLeftBranch(tree, key, value);
            }

            return new ImmutableHashTree<TKey, TValue>(key, value, tree);
        }

        private static ImmutableHashTree<TKey, TValue> AddToLeftBranch<TKey, TValue>(ImmutableHashTree<TKey, TValue> tree, TKey key, TValue value)
        {
            return new ImmutableHashTree<TKey, TValue>(tree.Key, tree.Value, tree.Left.Add(key, value), tree.Right);
        }

        private static ImmutableHashTree<TKey, TValue> AddToRightBranch<TKey, TValue>(ImmutableHashTree<TKey, TValue> tree, TKey key, TValue value)
        {
            return new ImmutableHashTree<TKey, TValue>(tree.Key, tree.Value, tree.Left, tree.Right.Add(key, value));
        }
    }

    internal static class ReflectionHelper
    {
        private static readonly Lazy<MethodInfo> LifetimeGetInstanceMethodInfo;
        private static readonly Lazy<MethodInfo> OpenGenericGetInstanceMethodInfo;
        private static readonly Lazy<MethodInfo> OpenGenericGetNamedInstanceMethodInfo;        
        private static readonly Lazy<MethodInfo[]> OpenGenericGetInstanceMethods;
        private static readonly Lazy<MethodInfo> GetCurrentScopeMethodInfo;
        private static readonly Lazy<MethodInfo> GetCurrentScopeManagerMethodInfo;
        private static readonly Lazy<ThreadSafeDictionary<Type, Type>> LazyTypes;
        private static readonly Lazy<ThreadSafeDictionary<Type, Type>> FuncTypes;        
        private static readonly Lazy<ThreadSafeDictionary<Type, ConstructorInfo>> LazyConstructors;        
        private static readonly Lazy<ThreadSafeDictionary<Type, MethodInfo>> GetInstanceMethods;
        private static readonly Lazy<ThreadSafeDictionary<Type, MethodInfo>> GetNamedInstanceMethods;

        private static readonly Lazy<ThreadSafeDictionary<Type, MethodInfo>>
            GetInstanceWithParametersMethods;

        private static readonly Lazy<ThreadSafeDictionary<Type, MethodInfo>>
           NamedGetInstanceWithParametersMethods;

        private static readonly Lazy<ThreadSafeDictionary<Type, Type>> EnumerableTypes;

        static ReflectionHelper()
        {
            LifetimeGetInstanceMethodInfo = new Lazy<MethodInfo>(() => typeof(ILifetime).GetMethod("GetInstance"));
            OpenGenericGetInstanceMethods = new Lazy<MethodInfo[]>(
                () => typeof(IServiceFactory).GetMethods().Where(TypeHelper.IsGenericGetInstanceMethod).ToArray());
            OpenGenericGetInstanceMethodInfo = new Lazy<MethodInfo>(
                () => OpenGenericGetInstanceMethods.Value.FirstOrDefault(m => !m.GetParameters().Any()));
            OpenGenericGetNamedInstanceMethodInfo = new Lazy<MethodInfo>(
                () => OpenGenericGetInstanceMethods.Value.FirstOrDefault(m => m.GetParameters().Any()));
            GetCurrentScopeMethodInfo = new Lazy<MethodInfo>(
                () => typeof(ScopeManager).GetProperty("CurrentScope").GetGetMethod());
            GetCurrentScopeManagerMethodInfo =
                new Lazy<MethodInfo>(
                    () => typeof(IScopeManagerProvider).GetMethod("GetScopeManager"));
            LazyTypes = new Lazy<ThreadSafeDictionary<Type, Type>>(() => new ThreadSafeDictionary<Type, Type>());
            FuncTypes = new Lazy<ThreadSafeDictionary<Type, Type>>(() => new ThreadSafeDictionary<Type, Type>());            
            LazyConstructors = new Lazy<ThreadSafeDictionary<Type, ConstructorInfo>>(() => new ThreadSafeDictionary<Type, ConstructorInfo>());
            GetInstanceMethods = new Lazy<ThreadSafeDictionary<Type, MethodInfo>>(() => new ThreadSafeDictionary<Type, MethodInfo>());
            GetNamedInstanceMethods = new Lazy<ThreadSafeDictionary<Type, MethodInfo>>(() => new ThreadSafeDictionary<Type, MethodInfo>());
            
            EnumerableTypes = new Lazy<ThreadSafeDictionary<Type, Type>>(() => new ThreadSafeDictionary<Type, Type>());
            
            GetInstanceWithParametersMethods =
                new Lazy<ThreadSafeDictionary<Type, MethodInfo>>(
                    () => new ThreadSafeDictionary<Type, MethodInfo>());
            NamedGetInstanceWithParametersMethods = new Lazy<ThreadSafeDictionary<Type, MethodInfo>>(() => new ThreadSafeDictionary<Type, MethodInfo>());
        }

        public static MethodInfo LifetimeGetInstanceMethod
        {
            get
            {
                return LifetimeGetInstanceMethodInfo.Value;
            }
        }

        public static MethodInfo GetCurrentScopeMethod
        {
            get
            {
                return GetCurrentScopeMethodInfo.Value;
            }
        }

        public static MethodInfo GetCurrentScopeManagerMethod
        {
            get
            {
                return GetCurrentScopeManagerMethodInfo.Value;
            }
        }
       
        public static Delegate CreateGetInstanceDelegate(Type serviceType, IServiceFactory serviceFactory)
        {
            Type delegateType = GetFuncType(serviceType);
            MethodInfo getInstanceMethod = GetGetInstanceMethod(serviceType);
            return getInstanceMethod.CreateDelegate(delegateType, serviceFactory);
        }
       
        public static MethodInfo GetGetInstanceWithParametersMethod(Type serviceType)
        {
            return GetInstanceWithParametersMethods.Value.GetOrAdd(serviceType, CreateGetInstanceWithParametersMethod);            
        }

        public static MethodInfo GetNamedGetInstanceWithParametersMethod(Type serviceType)
        {
            return NamedGetInstanceWithParametersMethods.Value.GetOrAdd(serviceType, CreateNamedGetInstanceWithParametersMethod);
        }
        
        public static Type GetEnumerableType(Type type)
        {
            return EnumerableTypes.Value.GetOrAdd(type, CreateEnumerableType);
        }

        public static Type GetFuncType(Type type)
        {
            return FuncTypes.Value.GetOrAdd(type, CreateFuncType);
        }
 
        public static Type GetLazyType(Type type)
        {
            return LazyTypes.Value.GetOrAdd(type, CreateLazyType);
        }

        public static ConstructorInfo GetLazyConstructor(Type type)
        {
            return LazyConstructors.Value.GetOrAdd(type, ResolveLazyConstructor);
        }
       
        public static MethodInfo GetGetInstanceMethod(Type type)
        {
            return GetInstanceMethods.Value.GetOrAdd(type, CreateClosedGenericGetInstanceMethod);
        }

        public static MethodInfo GetGetNamedInstanceMethod(Type type)
        {
            return GetNamedInstanceMethods.Value.GetOrAdd(type, CreateClosedGenericGetNamedInstanceMethod);
        }

        private static MethodInfo CreateGetInstanceWithParametersMethod(Type serviceType)
        {
            Type[] genericTypeArguments = serviceType.GetGenericTypeArguments();
            MethodInfo openGenericMethod =
                typeof(IServiceFactory).GetMethods().Single(m => m.Name == "GetInstance"
                    && m.GetGenericArguments().Length == genericTypeArguments.Length && m.GetParameters().All(p => p.Name != "serviceName"));

            MethodInfo closedGenericMethod = openGenericMethod.MakeGenericMethod(genericTypeArguments);

            return closedGenericMethod;
        }

        private static MethodInfo CreateNamedGetInstanceWithParametersMethod(Type serviceType)
        {
            Type[] genericArguments = serviceType.GetGenericTypeArguments();
            MethodInfo openGenericMethod =
                typeof(IServiceFactory).GetMethods().Single(m => m.Name == "GetInstance"
                    && m.GetGenericArguments().Length == genericArguments.Length && m.GetParameters().Any(p => p.Name == "serviceName"));

            MethodInfo closedGenericMethod = openGenericMethod.MakeGenericMethod(genericArguments);

            return closedGenericMethod;
        }

        private static Type CreateLazyType(Type type)
        {
            return typeof(Lazy<>).MakeGenericType(type);
        }

        private static Type CreateEnumerableType(Type type)
        {
            return typeof(IEnumerable<>).MakeGenericType(type);
        }
        
        private static ConstructorInfo ResolveLazyConstructor(Type type)
        {
            return GetLazyType(type).GetConstructor(new[] { GetFuncType(type) });
        }
        
        private static Type CreateFuncType(Type type)
        {
            return typeof(Func<>).MakeGenericType(type);
        }
               
        private static MethodInfo CreateClosedGenericGetInstanceMethod(Type type)
        {
            return OpenGenericGetInstanceMethodInfo.Value.MakeGenericMethod(type);
        }
     
        private static MethodInfo CreateClosedGenericGetNamedInstanceMethod(Type type)
        {
            return OpenGenericGetNamedInstanceMethodInfo.Value.MakeGenericMethod(type);
        }
    }

    internal static class TypeHelper
    {
        public static Type[] GetGenericTypeArguments(this Type type)
        {
            return type.GetGenericArguments();
        }        
        
        public static bool IsClass(this Type type)
        {
            return type.IsClass;
        }

        public static bool IsAbstract(this Type type)
        {
            return type.IsAbstract;
        }

        public static bool IsNestedPrivate(this Type type)
        {
            return type.IsNestedPrivate;
        }

        public static bool IsGenericType(this Type type)
        {
            return type.IsGenericType;
        }

        public static bool ContainsGenericParameters(this Type type)
        {
            return type.ContainsGenericParameters;
        }

        public static Type GetBaseType(this Type type)
        {
            return type.BaseType;
        }

        public static bool IsGenericTypeDefinition(this Type type)
        {
            return type.IsGenericTypeDefinition;
        }
   
        public static Assembly GetAssembly(this Type type)
        {
            return type.Assembly;
        }

        public static bool IsValueType(this Type type)
        {
            return type.IsValueType;
        }        

        public static MethodInfo GetMethodInfo(this Delegate del)
        {
            return del.Method;
        }

        public static MethodInfo GetPrivateMethod(this Type type, string name)
        {            
            return type.GetMethod(name, BindingFlags.Instance | BindingFlags.NonPublic);
        }

        public static IEnumerable<Attribute> GetCustomAttributes(this Assembly assembly, Type attributeType)
        {
            return assembly.GetCustomAttributes(attributeType, false).Cast<Attribute>();
        }

        public static bool IsEnumerableOfT(this Type serviceType)
        {
            return serviceType.IsGenericType() && serviceType.GetGenericTypeDefinition() == typeof(IEnumerable<>);
        }

        public static bool IsListOfT(this Type serviceType)
        {
            return serviceType.IsGenericType() && serviceType.GetGenericTypeDefinition() == typeof(IList<>);
        }

        public static bool IsCollectionOfT(this Type serviceType)
        {
            return serviceType.IsGenericType() && serviceType.GetGenericTypeDefinition() == typeof(ICollection<>);
        }
        
        public static bool IsReadOnlyCollectionOfT(this Type serviceType)
        {
            return serviceType.IsGenericType() && serviceType.GetGenericTypeDefinition() == typeof(IReadOnlyCollection<>);
        }

        public static bool IsReadOnlyListOfT(this Type serviceType)
        {
            return serviceType.IsGenericType() && serviceType.GetGenericTypeDefinition() == typeof(IReadOnlyList<>);
        }
        
        public static bool IsLazy(this Type serviceType)
        {
            return serviceType.IsGenericType() && serviceType.GetGenericTypeDefinition() == typeof(Lazy<>);
        }

        public static bool IsFunc(this Type serviceType)
        {
            return serviceType.IsGenericType() && serviceType.GetGenericTypeDefinition() == typeof(Func<>);
        }

        public static bool IsFuncWithParameters(this Type serviceType)
        {
            if (!serviceType.IsGenericType())
            {
                return false;
            }

            Type genericTypeDefinition = serviceType.GetGenericTypeDefinition();

            return genericTypeDefinition == typeof(Func<,>) || genericTypeDefinition == typeof(Func<,,>)
                || genericTypeDefinition == typeof(Func<,,,>) || genericTypeDefinition == typeof(Func<,,,,>);
        }

        public static bool IsClosedGeneric(this Type serviceType)
        {
            return serviceType.IsGenericType() && !serviceType.IsGenericTypeDefinition();
        }

        public static bool IsGenericGetInstanceMethod(MethodInfo m)
        {
            return m.Name == "GetInstance" && m.IsGenericMethodDefinition;
        }

        public static Type GetElementType(Type type)
        {
            if (type.IsGenericType() && type.GetGenericTypeArguments().Count() == 1)
            {
                return type.GetGenericTypeArguments()[0];
            }
           
            return type.GetElementType();
        }
    }

    /// <summary>
    /// Extends the <see cref="IEmitter"/> interface with a set of methods 
    /// that optimizes and simplifies emitting MSIL instructions.
    /// </summary>
    public static class EmitterExtensions
    {
        /// <summary>
        /// Performs a cast or unbox operation if the current <see cref="IEmitter.StackType"/> is 
        /// different from the given <paramref name="type"/>.
        /// </summary>
        /// <param name="emitter">The target <see cref="IEmitter"/>.</param>
        /// <param name="type">The requested stack type.</param>
        public static void UnboxOrCast(this IEmitter emitter, Type type)
        {
            if (!type.IsAssignableFrom(emitter.StackType))
            {
                emitter.Emit(type.IsValueType() ? OpCodes.Unbox_Any : OpCodes.Castclass, type);
            }
        }

        /// <summary>
        /// Pushes a constant value onto the evaluation stack.
        /// </summary>
        /// <param name="emitter">The target <see cref="IEmitter"/>.</param>
        /// <param name="index">The index of the constant value to be pushed onto the stack.</param>
        /// <param name="type">The requested stack type.</param>
        public static void PushConstant(this IEmitter emitter, int index, Type type)
        {
            emitter.PushConstant(index);           
            emitter.UnboxOrCast(type);
        }

        /// <summary>
        /// Pushes a constant value onto the evaluation stack as a object reference.
        /// </summary>
        /// <param name="emitter">The target <see cref="IEmitter"/>.</param>
        /// <param name="index">The index of the constant value to be pushed onto the stack.</param>
        public static void PushConstant(this IEmitter emitter, int index)
        {
            emitter.PushArgument(0);
            emitter.Push(index);
            emitter.PushArrayElement();
        }

        /// <summary>
        /// Pushes the element containing an object reference at a specified index onto the stack.
        /// </summary>
        /// <param name="emitter">The target <see cref="IEmitter"/>.</param>
        public static void PushArrayElement(this IEmitter emitter)
        {
            emitter.Emit(OpCodes.Ldelem_Ref);
        }

        /// <summary>
        /// Pushes the arguments associated with a service request onto the stack.
        /// The arguments are found as an array in the last element of the constants array
        /// that is passed into the dynamic method.
        /// </summary>
        /// <param name="emitter">The target <see cref="IEmitter"/>.</param>
        /// <param name="parameters">A list of <see cref="ParameterInfo"/> instances that 
        /// represent the arguments to be pushed onto the stack.</param>
        public static void PushArguments(this IEmitter emitter, ParameterInfo[] parameters)
        {
            var argumentArray = emitter.DeclareLocal(typeof(object[]));
            emitter.Emit(OpCodes.Ldarg_0);
            emitter.Emit(OpCodes.Ldarg_0);
            emitter.Emit(OpCodes.Ldlen);
            emitter.Emit(OpCodes.Conv_I4);
            emitter.Emit(OpCodes.Ldc_I4_1);
            emitter.Emit(OpCodes.Sub);
            emitter.Emit(OpCodes.Ldelem_Ref);
            emitter.Emit(OpCodes.Castclass, typeof(object[]));
            emitter.Emit(OpCodes.Stloc, argumentArray);

            for (int i = 0; i < parameters.Length; i++)
            {
                emitter.Emit(OpCodes.Ldloc, argumentArray);
                emitter.Emit(OpCodes.Ldc_I4, i);
                emitter.Emit(OpCodes.Ldelem_Ref);
                emitter.Emit(
                    parameters[i].ParameterType.IsValueType() ? OpCodes.Unbox_Any : OpCodes.Castclass,
                    parameters[i].ParameterType);
            }
        }
       
        /// <summary>
        /// Calls a late-bound method on an object, pushing the return value onto the stack.
        /// </summary>
        /// <param name="emitter">The target <see cref="IEmitter"/>.</param>
        /// <param name="methodInfo">The <see cref="MethodInfo"/> that represents the method to be called.</param>
        public static void Call(this IEmitter emitter, MethodInfo methodInfo)
        {
            emitter.Emit(OpCodes.Callvirt, methodInfo);
        }

        /// <summary>
        /// Pushes a new instance onto the stack.
        /// </summary>
        /// <param name="emitter">The target <see cref="IEmitter"/>.</param>
        /// <param name="constructorInfo">The <see cref="ConstructionInfo"/> that represent the object to be created.</param>
        public static void New(this IEmitter emitter, ConstructorInfo constructorInfo)
        {
            emitter.Emit(OpCodes.Newobj, constructorInfo);
        }

        /// <summary>
        /// Pushes the given <paramref name="localBuilder"/> onto the stack.
        /// </summary>
        /// <param name="emitter">The target <see cref="IEmitter"/>.</param>
        /// <param name="localBuilder">The <see cref="LocalBuilder"/> to be pushed onto the stack.</param>
        public static void Push(this IEmitter emitter, LocalBuilder localBuilder)
        {
            int index = localBuilder.LocalIndex;
            switch (index)
            {
                case 0:
                    emitter.Emit(OpCodes.Ldloc_0);
                    return;
                case 1:
                    emitter.Emit(OpCodes.Ldloc_1);
                    return;
                case 2:
                    emitter.Emit(OpCodes.Ldloc_2);
                    return;
                case 3:
                    emitter.Emit(OpCodes.Ldloc_3);
                    return;
            }

            if (index <= 255)
            {
                emitter.Emit(OpCodes.Ldloc_S, (byte)index);
            }
            else
            {
                emitter.Emit(OpCodes.Ldloc, index);
            }                
        }
        
        /// <summary>
        /// Pushes an argument with the given <paramref name="index"/> onto the stack.
        /// </summary>
        /// <param name="emitter">The target <see cref="IEmitter"/>.</param>
        /// <param name="index">The index of the argument to be pushed onto the stack.</param>
        public static void PushArgument(this IEmitter emitter, int index)
        {
            switch (index)
            {
                case 0:
                    emitter.Emit(OpCodes.Ldarg_0);
                    return;
                case 1:
                    emitter.Emit(OpCodes.Ldarg_1);
                    return;
                case 2:
                    emitter.Emit(OpCodes.Ldarg_2);
                    return;
                case 3:
                    emitter.Emit(OpCodes.Ldarg_3);
                    return;                
            }

            if (index <= 255)
            {
                emitter.Emit(OpCodes.Ldarg_S, (byte)index);
            }
            else
            {
                emitter.Emit(OpCodes.Ldarg, index);
            }           
        }

        /// <summary>
        /// Stores the value currently on top of the stack in the given <paramref name="localBuilder"/>.
        /// </summary>
        /// <param name="emitter">The target <see cref="IEmitter"/>.</param>
        /// <param name="localBuilder">The <see cref="LocalBuilder"/> for which the value is to be stored.</param>
        public static void Store(this IEmitter emitter, LocalBuilder localBuilder)
        {
            int index = localBuilder.LocalIndex;
            switch (index)
            {
                case 0:
                    emitter.Emit(OpCodes.Stloc_0);
                    return;
                case 1:
                    emitter.Emit(OpCodes.Stloc_1);
                    return;
                case 2:
                    emitter.Emit(OpCodes.Stloc_2);
                    return;
                case 3:
                    emitter.Emit(OpCodes.Stloc_3);
                    return;
            }

            if (index <= 255)
            {
                emitter.Emit(OpCodes.Stloc_S, (byte)index);
            }
            else
            {
                emitter.Emit(OpCodes.Stloc, index);
            }                                                    
        }

        /// <summary>
        /// Pushes a string value onto the stack.
        /// </summary>
        /// <param name="emitter">The target <see cref="IEmitter"/>.</param>
        /// <param name="value">The <see cref="string"/> value to be pushed onto the stack.</param>
        public static void Push(this IEmitter emitter, string value)
        {
            emitter.Emit(OpCodes.Ldstr, value);
        }

        /// <summary>
        /// Pushes a new array of the given <paramref name="elementType"/> onto the stack.
        /// </summary>
        /// <param name="emitter">The target <see cref="IEmitter"/>.</param>
        /// <param name="elementType">The element <see cref="Type"/> of the new array.</param>
        public static void PushNewArray(this IEmitter emitter, Type elementType)
        {
            emitter.Emit(OpCodes.Newarr, elementType);
        }

        /// <summary>
        /// Pushes an <see cref="int"/> value onto the stack.
        /// </summary>
        /// <param name="emitter">The target <see cref="IEmitter"/>.</param>
        /// <param name="value">The <see cref="int"/> value to be pushed onto the stack.</param>
        public static void Push(this IEmitter emitter, int value)
        {
            switch (value)
            {                
                case 0:
                    emitter.Emit(OpCodes.Ldc_I4_0);
                    return;
                case 1:
                    emitter.Emit(OpCodes.Ldc_I4_1);
                    return;
                case 2:
                    emitter.Emit(OpCodes.Ldc_I4_2);
                    return;
                case 3:
                    emitter.Emit(OpCodes.Ldc_I4_3);
                    return;
                case 4:
                    emitter.Emit(OpCodes.Ldc_I4_4);
                    return;
                case 5:
                    emitter.Emit(OpCodes.Ldc_I4_5);
                    return;
                case 6:
                    emitter.Emit(OpCodes.Ldc_I4_6);
                    return;
                case 7:
                    emitter.Emit(OpCodes.Ldc_I4_7);
                    return;
                case 8:
                    emitter.Emit(OpCodes.Ldc_I4_8);
                    return;
            }

            if (value > -129 && value < 128)
            {
                emitter.Emit(OpCodes.Ldc_I4_S, (sbyte)value);
            }
            else
            {
                emitter.Emit(OpCodes.Ldc_I4, value);
            }
        }

        /// <summary>
        /// Performs a cast of the value currently on top of the stack to the given <paramref name="type"/>.
        /// </summary>
        /// <param name="emitter">The target <see cref="IEmitter"/>.</param>
        /// <param name="type">The <see cref="Type"/> for which the value will be casted into.</param>
        public static void Cast(this IEmitter emitter, Type type)
        {
            emitter.Emit(OpCodes.Castclass, type);
        }

        /// <summary>
        /// Returns from the current method.
        /// </summary>
        /// <param name="emitter">The target <see cref="IEmitter"/>.</param>
        public static void Return(this IEmitter emitter)
        {
            emitter.Emit(OpCodes.Ret);
        }
    }
 
    /// <summary>
    /// An ultra lightweight service container.
    /// </summary>
    public class ServiceContainer : IServiceContainer
    {
        private const string UnresolvedDependencyError = "Unresolved dependency {0}";
        private readonly Func<Type, Type[], IMethodSkeleton> methodSkeletonFactory;
        private readonly ServiceRegistry<Action<IEmitter>> emitters = new ServiceRegistry<Action<IEmitter>>();
        private readonly object lockObject = new object();

        private readonly Storage<object> constants = new Storage<object>();
        
        private readonly Storage<FactoryRule> factoryRules = new Storage<FactoryRule>();
        private readonly Stack<Action<IEmitter>> dependencyStack = new Stack<Action<IEmitter>>();

        private readonly ServiceRegistry<ServiceRegistration> availableServices = new ServiceRegistry<ServiceRegistration>();

        private readonly Storage<DecoratorRegistration> decorators = new Storage<DecoratorRegistration>();
        private readonly Storage<ServiceOverride> overrides = new Storage<ServiceOverride>();

        private readonly Lazy<IConstructionInfoProvider> constructionInfoProvider;
        private readonly ICompositionRootExecutor compositionRootExecutor;

        private ImmutableHashTree<Type, Func<object[], object>> delegates =
            ImmutableHashTree<Type, Func<object[], object>>.Empty;        
        
        private ImmutableHashTree<Tuple<Type, string>, Func<object[], object>> namedDelegates =
            ImmutableHashTree<Tuple<Type, string>, Func<object[], object>>.Empty;

        private ImmutableHashTree<Type, Func<object[], object, object>> propertyInjectionDelegates =
            ImmutableHashTree<Type, Func<object[], object, object>>.Empty;
                        
        /// <summary>
        /// Initializes a new instance of the <see cref="ServiceContainer"/> class.
        /// </summary>
        public ServiceContainer()
        {            
            var concreteTypeExtractor = new CachedTypeExtractor(new ConcreteTypeExtractor());
            var compositionRootTypeExtractor = new CachedTypeExtractor(new CompositionRootTypeExtractor());
            compositionRootExecutor = new CompositionRootExecutor(this);
            AssemblyScanner = new AssemblyScanner(concreteTypeExtractor, compositionRootTypeExtractor, compositionRootExecutor);
            PropertyDependencySelector = new PropertyDependencySelector(new PropertySelector());
            ConstructorDependencySelector = new ConstructorDependencySelector();
            ConstructorSelector = new MostResolvableConstructorSelector(CanGetInstance);
            constructionInfoProvider = new Lazy<IConstructionInfoProvider>(CreateConstructionInfoProvider);
            methodSkeletonFactory = (returnType, parameterTypes) => new DynamicMethodSkeleton(returnType, parameterTypes);
            ScopeManagerProvider = new PerThreadScopeManagerProvider();
            AssemblyLoader = new AssemblyLoader();            
        }
 
        /// <summary>
        /// Gets or sets the <see cref="IScopeManagerProvider"/> that is responsible 
        /// for providing the <see cref="ScopeManager"/> used to manage scopes.
        /// </summary>
        public IScopeManagerProvider ScopeManagerProvider { get; set; }

        /// <summary>
        /// Gets or sets the <see cref="IPropertyDependencySelector"/> instance that 
        /// is responsible for selecting the property dependencies for a given type.
        /// </summary>
        public IPropertyDependencySelector PropertyDependencySelector { get; set; }

        /// <summary>
        /// Gets or sets the <see cref="IConstructorDependencySelector"/> instance that 
        /// is responsible for selecting the constructor dependencies for a given constructor.
        /// </summary>
        public IConstructorDependencySelector ConstructorDependencySelector { get; set; }

        /// <summary>
        /// Gets or sets the <see cref="IConstructorSelector"/> instance that is responsible 
        /// for selecting the constructor to be used when creating new service instances.
        /// </summary>
        public IConstructorSelector ConstructorSelector { get; set; }

        /// <summary>
        /// Gets or sets the <see cref="IAssemblyScanner"/> instance that is responsible for scanning assemblies.
        /// </summary>
        public IAssemblyScanner AssemblyScanner { get; set; }

        /// <summary>
        /// Gets or sets the <see cref="IAssemblyLoader"/> instance that is responsible for loading assemblies during assembly scanning. 
        /// </summary>
        public IAssemblyLoader AssemblyLoader { get; set; }

        /// <summary>
        /// Gets a list of <see cref="ServiceRegistration"/> instances that represents the registered services.           
        /// </summary>                  
        public IEnumerable<ServiceRegistration> AvailableServices
        {
            get
            {
                return availableServices.Values.SelectMany(t => t.Values);                
            }
        }

        /// <summary>
        /// Returns <b>true</b> if the container can create the requested service, otherwise <b>false</b>.
        /// </summary>
        /// <param name="serviceType">The <see cref="Type"/> of the service.</param>
        /// <param name="serviceName">The name of the service.</param>
        /// <returns><b>true</b> if the container can create the requested service, otherwise <b>false</b>.</returns>
        public bool CanGetInstance(Type serviceType, string serviceName)
        {
            return GetEmitMethod(serviceType, serviceName) != null;
        }

        /// <summary>
        /// Starts a new <see cref="Scope"/>.
        /// </summary>
        /// <returns><see cref="Scope"/></returns>
        public Scope BeginScope()
        {
            return ScopeManagerProvider.GetScopeManager().BeginScope();
        }

        /// <summary>
        /// Ends the current <see cref="Scope"/>.
        /// </summary>
        public void EndCurrentScope()
        {
            Scope currentScope = ScopeManagerProvider.GetScopeManager().CurrentScope;
            currentScope.Dispose();
        }

        /// <summary>
        /// Injects the property dependencies for a given <paramref name="instance"/>.
        /// </summary>
        /// <param name="instance">The target instance for which to inject its property dependencies.</param>
        /// <returns>The <paramref name="instance"/> with its property dependencies injected.</returns>
        public object InjectProperties(object instance)
        {            
            var type = instance.GetType();

            var del = propertyInjectionDelegates.Search(type);

            if (del == null)
            {
                del = CreatePropertyInjectionDelegate(type);
                propertyInjectionDelegates = propertyInjectionDelegates.Add(type, del);
            }

            return del(constants.Items, instance);            
        }

        /// <summary>
        /// Registers the <typeparamref name="TService"/> with the <paramref name="expression"/> that 
        /// describes the dependencies of the service. 
        /// </summary>
        /// <typeparam name="TService">The service type to register.</typeparam>
        /// <param name="expression">The lambdaExpression that describes the dependencies of the service.</param>
        /// <param name="serviceName">The name of the service.</param>        
        /// <param name="lifetime">The <see cref="ILifetime"/> instance that controls the lifetime of the registered service.</param>
        public void Register<TService>(Expression<Func<IServiceFactory, TService>> expression, string serviceName, ILifetime lifetime)
        {
            RegisterServiceFromLambdaExpression<TService>(expression, lifetime, serviceName);
        }

        /// <summary>
        /// Registers a custom factory delegate used to create services that is otherwise unknown to the service container.
        /// </summary>
        /// <param name="predicate">Determines if the service can be created by the <paramref name="factory"/> delegate.</param>
        /// <param name="factory">Creates a service instance according to the <paramref name="predicate"/> predicate.</param>
        public void RegisterFallback(Func<Type, string, bool> predicate, Func<ServiceRequest, object> factory)
        {
            factoryRules.Add(new FactoryRule { CanCreateInstance = predicate, Factory = factory });
        }

        /// <summary>
        /// Registers a custom factory delegate used to create services that is otherwise unknown to the service container.
        /// </summary>
        /// <param name="predicate">Determines if the service can be created by the <paramref name="factory"/> delegate.</param>
        /// <param name="factory">Creates a service instance according to the <paramref name="predicate"/> predicate.</param>
        /// <param name="lifetime">The <see cref="ILifetime"/> instance that controls the lifetime of the registered service.</param>
        public void RegisterFallback(Func<Type, string, bool> predicate, Func<ServiceRequest, object> factory, ILifetime lifetime)
        {
            factoryRules.Add(new FactoryRule { CanCreateInstance = predicate, Factory = factory, LifeTime = lifetime });
        }

        /// <summary>
        /// Registers a service based on a <see cref="ServiceRegistration"/> instance.
        /// </summary>
        /// <param name="serviceRegistration">The <see cref="ServiceRegistration"/> instance that contains service metadata.</param>
        public void Register(ServiceRegistration serviceRegistration)
        {            
            var services = GetAvailableServices(serviceRegistration.ServiceType);            
            var sr = serviceRegistration;
            services.AddOrUpdate(
                serviceRegistration.ServiceName,
                s => AddServiceRegistration(sr),
                (k, existing) => UpdateServiceRegistration(existing, sr));            
        }
      
        /// <summary>
        /// Registers services from the given <paramref name="assembly"/>.
        /// </summary>
        /// <param name="assembly">The assembly to be scanned for services.</param>        
        /// <remarks>
        /// If the target <paramref name="assembly"/> contains an implementation of the <see cref="ICompositionRoot"/> interface, this 
        /// will be used to configure the container.
        /// </remarks>             
        public void RegisterAssembly(Assembly assembly)
        {
            RegisterAssembly(assembly, (serviceType, implementingType) => true);
        }

        /// <summary>
        /// Registers services from the given <paramref name="assembly"/>.
        /// </summary>
        /// <param name="assembly">The assembly to be scanned for services.</param>
        /// <param name="shouldRegister">A function delegate that determines if a service implementation should be registered.</param>
        /// <remarks>
        /// If the target <paramref name="assembly"/> contains an implementation of the <see cref="ICompositionRoot"/> interface, this 
        /// will be used to configure the container.
        /// </remarks>     
        public void RegisterAssembly(Assembly assembly, Func<Type, Type, bool> shouldRegister)
        {
            AssemblyScanner.Scan(assembly, this, () => null, shouldRegister);
        }

        /// <summary>
        /// Registers services from the given <paramref name="assembly"/>.
        /// </summary>
        /// <param name="assembly">The assembly to be scanned for services.</param>
        /// <param name="lifetimeFactory">The <see cref="ILifetime"/> factory that controls the lifetime of the registered service.</param>
        /// <remarks>
        /// If the target <paramref name="assembly"/> contains an implementation of the <see cref="ICompositionRoot"/> interface, this 
        /// will be used to configure the container.
        /// </remarks>     
        public void RegisterAssembly(Assembly assembly, Func<ILifetime> lifetimeFactory)
        {
            AssemblyScanner.Scan(assembly, this, lifetimeFactory, (serviceType, implementingType) => true);
        }

        /// <summary>
        /// Registers services from the given <paramref name="assembly"/>.
        /// </summary>
        /// <param name="assembly">The assembly to be scanned for services.</param>
        /// <param name="lifetimeFactory">The <see cref="ILifetime"/> factory that controls the lifetime of the registered service.</param>
        /// <param name="shouldRegister">A function delegate that determines if a service implementation should be registered.</param>
        /// <remarks>
        /// If the target <paramref name="assembly"/> contains an implementation of the <see cref="ICompositionRoot"/> interface, this 
        /// will be used to configure the container.
        /// </remarks>     
        public void RegisterAssembly(Assembly assembly, Func<ILifetime> lifetimeFactory, Func<Type, Type, bool> shouldRegister)
        {
            AssemblyScanner.Scan(assembly, this, lifetimeFactory, shouldRegister);
        }

        /// <summary>
        /// Registers services from the given <typeparamref name="TCompositionRoot"/> type.
        /// </summary>
        /// <typeparam name="TCompositionRoot">The type of <see cref="ICompositionRoot"/> to register from.</typeparam>
        public void RegisterFrom<TCompositionRoot>() where TCompositionRoot : ICompositionRoot, new()
        {
            compositionRootExecutor.Execute(typeof(TCompositionRoot));
        }

        /// <summary>
        /// Registers services from assemblies in the base directory that matches the <paramref name="searchPattern"/>.
        /// </summary>
        /// <param name="searchPattern">The search pattern used to filter the assembly files.</param>
        public void RegisterAssembly(string searchPattern)
        {
            foreach (Assembly assembly in AssemblyLoader.Load(searchPattern))
            {
                RegisterAssembly(assembly);
            }
        }    
    
        /// <summary>
        /// Decorates the <paramref name="serviceType"/> with the given <paramref name="decoratorType"/>.
        /// </summary>
        /// <param name="serviceType">The target service type.</param>
        /// <param name="decoratorType">The decorator type used to decorate the <paramref name="serviceType"/>.</param>
        /// <param name="predicate">A function delegate that determines if the <paramref name="decoratorType"/>
        /// should be applied to the target <paramref name="serviceType"/>.</param>
        public void Decorate(Type serviceType, Type decoratorType, Func<ServiceRegistration, bool> predicate)
        {
            var decoratorRegistration = new DecoratorRegistration { ServiceType = serviceType, ImplementingType = decoratorType, CanDecorate = predicate };
            Decorate(decoratorRegistration);
        }

        /// <summary>
        /// Decorates the <paramref name="serviceType"/> with the given <paramref name="decoratorType"/>.
        /// </summary>
        /// <param name="serviceType">The target service type.</param>
        /// <param name="decoratorType">The decorator type used to decorate the <paramref name="serviceType"/>.</param>        
        public void Decorate(Type serviceType, Type decoratorType)
        {
            Decorate(serviceType, decoratorType, si => true);
        }

        /// <summary>
        /// Decorates the <typeparamref name="TService"/> with the given <typeparamref name="TDecorator"/>.
        /// </summary>
        /// <typeparam name="TService">The target service type.</typeparam>
        /// <typeparam name="TDecorator">The decorator type used to decorate the <typeparamref name="TService"/>.</typeparam>
        public void Decorate<TService, TDecorator>() where TDecorator : TService
        {
            Decorate(typeof(TService), typeof(TDecorator));
        }

        /// <summary>
        /// Decorates the <typeparamref name="TService"/> using the given decorator <paramref name="factory"/>.
        /// </summary>
        /// <typeparam name="TService">The target service type.</typeparam>
        /// <param name="factory">A factory delegate used to create a decorator instance.</param>
        public void Decorate<TService>(Expression<Func<IServiceFactory, TService, TService>> factory)
        {
            var decoratorRegistration = new DecoratorRegistration { FactoryExpression = factory, ServiceType = typeof(TService), CanDecorate = si => true };
            Decorate(decoratorRegistration);            
        }

        /// <summary>
        /// Registers a decorator based on a <see cref="DecoratorRegistration"/> instance.
        /// </summary>
        /// <param name="decoratorRegistration">The <see cref="DecoratorRegistration"/> instance that contains the decorator metadata.</param>
        public void Decorate(DecoratorRegistration decoratorRegistration)
        {
            int index = decorators.Add(decoratorRegistration);
            decoratorRegistration.Index = index;            
        }

        /// <summary>
        /// Allows a registered service to be overridden by another <see cref="ServiceRegistration"/>.
        /// </summary>
        /// <param name="serviceSelector">A function delegate that is used to determine the service that should be
        /// overridden using the <see cref="ServiceRegistration"/> returned from the <paramref name="serviceRegistrationFactory"/>.</param>
        /// <param name="serviceRegistrationFactory">The factory delegate used to create a <see cref="ServiceRegistration"/> that overrides
        /// the incoming <see cref="ServiceRegistration"/>.</param>
        public void Override(Func<ServiceRegistration, bool> serviceSelector, Func<IServiceFactory, ServiceRegistration, ServiceRegistration> serviceRegistrationFactory)
        {
            var serviceOverride = new ServiceOverride
                                      {
                                          CanOverride = serviceSelector,
                                          ServiceRegistrationFactory = serviceRegistrationFactory
                                      };
            overrides.Add(serviceOverride);
        }

        /// <summary>
        /// Registers the <paramref name="serviceType"/> with the <paramref name="implementingType"/>.
        /// </summary>
        /// <param name="serviceType">The service type to register.</param>
        /// <param name="implementingType">The implementing type.</param>
        /// <param name="lifetime">The <see cref="ILifetime"/> instance that controls the lifetime of the registered service.</param>
        public void Register(Type serviceType, Type implementingType, ILifetime lifetime)
        {
            Register(serviceType, implementingType, string.Empty, lifetime);
        }

        /// <summary>
        /// Registers the <paramref name="serviceType"/> with the <paramref name="implementingType"/>.
        /// </summary>
        /// <param name="serviceType">The service type to register.</param>
        /// <param name="implementingType">The implementing type.</param>
        /// <param name="serviceName">The name of the service.</param>
        /// <param name="lifetime">The <see cref="ILifetime"/> instance that controls the lifetime of the registered service.</param>
        public void Register(Type serviceType, Type implementingType, string serviceName, ILifetime lifetime)
        {
            RegisterService(serviceType, implementingType, lifetime, serviceName);
        }

        /// <summary>
        /// Registers the <typeparamref name="TService"/> with the <typeparamref name="TImplementation"/>.
        /// </summary>
        /// <typeparam name="TService">The service type to register.</typeparam>
        /// <typeparam name="TImplementation">The implementing type.</typeparam>
        public void Register<TService, TImplementation>() where TImplementation : TService
        {
            Register(typeof(TService), typeof(TImplementation));
        }

        /// <summary>
        /// Registers the <typeparamref name="TService"/> with the <typeparamref name="TImplementation"/>.
        /// </summary>
        /// <typeparam name="TService">The service type to register.</typeparam>
        /// <typeparam name="TImplementation">The implementing type.</typeparam>
        /// <param name="lifetime">The <see cref="ILifetime"/> instance that controls the lifetime of the registered service.</param>
        public void Register<TService, TImplementation>(ILifetime lifetime) where TImplementation : TService
        {
            Register(typeof(TService), typeof(TImplementation), lifetime);
        }

        /// <summary>
        /// Registers the <typeparamref name="TService"/> with the <typeparamref name="TImplementation"/>.
        /// </summary>
        /// <typeparam name="TService">The service type to register.</typeparam>
        /// <typeparam name="TImplementation">The implementing type.</typeparam>
        /// <param name="serviceName">The name of the service.</param>
        public void Register<TService, TImplementation>(string serviceName) where TImplementation : TService
        {
            Register<TService, TImplementation>(serviceName, lifetime: null);
        }

        /// <summary>
        /// Registers the <typeparamref name="TService"/> with the <typeparamref name="TImplementation"/>.
        /// </summary>
        /// <typeparam name="TService">The service type to register.</typeparam>
        /// <typeparam name="TImplementation">The implementing type.</typeparam>
        /// <param name="serviceName">The name of the service.</param>
        /// <param name="lifetime">The <see cref="ILifetime"/> instance that controls the lifetime of the registered service.</param>
        public void Register<TService, TImplementation>(string serviceName, ILifetime lifetime) where TImplementation : TService
        {
            Register(typeof(TService), typeof(TImplementation), serviceName, lifetime);
        }
       
        /// <summary>
        /// Registers the <typeparamref name="TService"/> with the <paramref name="factory"/> that 
        /// describes the dependencies of the service. 
        /// </summary>
        /// <typeparam name="TService">The service type to register.</typeparam>
        /// <param name="factory">The lambdaExpression that describes the dependencies of the service.</param>
        /// <param name="lifetime">The <see cref="ILifetime"/> instance that controls the lifetime of the registered service.</param>
        public void Register<TService>(Expression<Func<IServiceFactory, TService>> factory, ILifetime lifetime)
        {
            RegisterServiceFromLambdaExpression<TService>(factory, lifetime, string.Empty);
        }

        /// <summary>
        /// Registers the <typeparamref name="TService"/> with the <paramref name="factory"/> that 
        /// describes the dependencies of the service. 
        /// </summary>
        /// <typeparam name="TService">The service type to register.</typeparam>
        /// <param name="factory">The lambdaExpression that describes the dependencies of the service.</param>
        /// <param name="serviceName">The name of the service.</param>        
        public void Register<TService>(Expression<Func<IServiceFactory, TService>> factory, string serviceName)
        {
            RegisterServiceFromLambdaExpression<TService>(factory, null, serviceName);
        }

        /// <summary>
        /// Registers a concrete type as a service.
        /// </summary>
        /// <typeparam name="TService">The service type to register.</typeparam>
        public void Register<TService>()
        {
            Register<TService, TService>();
        }

        /// <summary>
        /// Registers a concrete type as a service.
        /// </summary>
        /// <param name="serviceType">The concrete type to register.</param>
        public void Register(Type serviceType)
        {
            Register(serviceType, serviceType);
        }

        /// <summary>
        /// Registers a concrete type as a service.
        /// </summary>
        /// <param name="serviceType">The concrete type to register.</param>
        /// <param name="lifetime">The <see cref="ILifetime"/> instance that controls the lifetime of the registered service.</param>
        public void Register(Type serviceType, ILifetime lifetime)
        {
            Register(serviceType, serviceType, lifetime);
        }

        /// <summary>
        /// Registers a concrete type as a service.
        /// </summary>
        /// <typeparam name="TService">The service type to register.</typeparam>
        /// <param name="lifetime">The <see cref="ILifetime"/> instance that controls the lifetime of the registered service.</param>
        public void Register<TService>(ILifetime lifetime)
        {
            Register<TService, TService>(lifetime);
        }

        /// <summary>
        /// Registers the <typeparamref name="TService"/> with the given <paramref name="instance"/>. 
        /// </summary>
        /// <typeparam name="TService">The service type to register.</typeparam>
        /// <param name="instance">The instance returned when this service is requested.</param>
        /// <param name="serviceName">The name of the service.</param>
        public void RegisterInstance<TService>(TService instance, string serviceName)
        {
            RegisterInstance(typeof(TService), instance, serviceName);
        }

        /// <summary>
        /// Registers the <typeparamref name="TService"/> with the given <paramref name="instance"/>. 
        /// </summary>
        /// <typeparam name="TService">The service type to register.</typeparam>
        /// <param name="instance">The instance returned when this service is requested.</param>
        public void RegisterInstance<TService>(TService instance)
        {
            RegisterInstance(typeof(TService), instance);
        }

        /// <summary>
        /// Registers the <paramref name="serviceType"/> with the given <paramref name="instance"/>. 
        /// </summary>
        /// <param name="serviceType">The service type to register.</param>
        /// <param name="instance">The instance returned when this service is requested.</param>
        public void RegisterInstance(Type serviceType, object instance)
        {
            RegisterInstance(serviceType, instance, string.Empty);
        }
       
        /// <summary>
        /// Registers the <paramref name="serviceType"/> with the given <paramref name="instance"/>. 
        /// </summary>
        /// <param name="serviceType">The service type to register.</param>
        /// <param name="instance">The instance returned when this service is requested.</param>
        /// <param name="serviceName">The name of the service.</param>
        public void RegisterInstance(Type serviceType, object instance, string serviceName)
        {
            RegisterValue(serviceType, instance, serviceName);
        }

        /// <summary>
        /// Registers the <typeparamref name="TService"/> with the <paramref name="factory"/> that 
        /// describes the dependencies of the service. 
        /// </summary>
        /// <typeparam name="TService">The service type to register.</typeparam>
        /// <param name="factory">The lambdaExpression that describes the dependencies of the service.</param>       
        public void Register<TService>(Expression<Func<IServiceFactory, TService>> factory)
        {
            RegisterServiceFromLambdaExpression<TService>(factory, null, string.Empty);
        }

        /// <summary>
        /// Registers the <typeparamref name="TService"/> with the <paramref name="factory"/> that 
        /// describes the dependencies of the service. 
        /// </summary>
        /// <typeparam name="T">The parameter type.</typeparam>
        /// <typeparam name="TService">The service type to register.</typeparam>        
        /// <param name="factory">A factory delegate used to create the <typeparamref name="TService"/> instance.</param>    
        public void Register<T, TService>(Expression<Func<IServiceFactory, T, TService>> factory)
        {
            RegisterServiceFromLambdaExpression<TService>(factory, null, string.Empty);
        }

        /// <summary>
        /// Registers the <typeparamref name="TService"/> with the <paramref name="factory"/> that 
        /// describes the dependencies of the service. 
        /// </summary>
        /// <typeparam name="T">The parameter type.</typeparam>
        /// <typeparam name="TService">The service type to register.</typeparam>        
        /// <param name="factory">A factory delegate used to create the <typeparamref name="TService"/> instance.</param> 
        /// <param name="serviceName">The name of the service.</param>        
        public void Register<T, TService>(Expression<Func<IServiceFactory, T, TService>> factory, string serviceName)
        {
            RegisterServiceFromLambdaExpression<TService>(factory, null, serviceName);
        }

        /// <summary>
        /// Registers the <typeparamref name="TService"/> with the <paramref name="factory"/> that 
        /// describes the dependencies of the service. 
        /// </summary>
        /// <typeparam name="T1">The type of the first parameter.</typeparam>
        /// <typeparam name="T2">The type of the second parameter.</typeparam>
        /// <typeparam name="TService">The service type to register.</typeparam>        
        /// <param name="factory">A factory delegate used to create the <typeparamref name="TService"/> instance.</param>    
        public void Register<T1, T2, TService>(Expression<Func<IServiceFactory, T1, T2, TService>> factory)
        {
            RegisterServiceFromLambdaExpression<TService>(factory, null, string.Empty);
        }

        /// <summary>
        /// Registers the <typeparamref name="TService"/> with the <paramref name="factory"/> that 
        /// describes the dependencies of the service. 
        /// </summary>
        /// <typeparam name="T1">The type of the first parameter.</typeparam>
        /// <typeparam name="T2">The type of the second parameter.</typeparam>
        /// <typeparam name="TService">The service type to register.</typeparam>        
        /// <param name="factory">A factory delegate used to create the <typeparamref name="TService"/> instance.</param>    
        /// <param name="serviceName">The name of the service.</param>
        public void Register<T1, T2, TService>(Expression<Func<IServiceFactory, T1, T2, TService>> factory, string serviceName)
        {
            RegisterServiceFromLambdaExpression<TService>(factory, null, serviceName);
        }

        /// <summary>
        /// Registers the <typeparamref name="TService"/> with the <paramref name="factory"/> that 
        /// describes the dependencies of the service. 
        /// </summary>
        /// <typeparam name="T1">The type of the first parameter.</typeparam>
        /// <typeparam name="T2">The type of the second parameter.</typeparam>
        /// <typeparam name="T3">The type of the third parameter.</typeparam>
        /// <typeparam name="TService">The service type to register.</typeparam>        
        /// <param name="factory">A factory delegate used to create the <typeparamref name="TService"/> instance.</param>    
        public void Register<T1, T2, T3, TService>(Expression<Func<IServiceFactory, T1, T2, T3, TService>> factory)
        {
            RegisterServiceFromLambdaExpression<TService>(factory, null, string.Empty);
        }

        /// <summary>
        /// Registers the <typeparamref name="TService"/> with the <paramref name="factory"/> that 
        /// describes the dependencies of the service. 
        /// </summary>
        /// <typeparam name="T1">The type of the first parameter.</typeparam>
        /// <typeparam name="T2">The type of the second parameter.</typeparam>
        /// <typeparam name="T3">The type of the third parameter.</typeparam>
        /// <typeparam name="TService">The service type to register.</typeparam>        
        /// <param name="factory">A factory delegate used to create the <typeparamref name="TService"/> instance.</param>    
        /// <param name="serviceName">The name of the service.</param>
        public void Register<T1, T2, T3, TService>(Expression<Func<IServiceFactory, T1, T2, T3, TService>> factory, string serviceName)
        {
            RegisterServiceFromLambdaExpression<TService>(factory, null, serviceName);
        }

        /// <summary>
        /// Registers the <typeparamref name="TService"/> with the <paramref name="factory"/> that 
        /// describes the dependencies of the service. 
        /// </summary>
        /// <typeparam name="T1">The type of the first parameter.</typeparam>
        /// <typeparam name="T2">The type of the second parameter.</typeparam>
        /// <typeparam name="T3">The type of the third parameter.</typeparam>
        /// <typeparam name="T4">The type of the fourth parameter.</typeparam>
        /// <typeparam name="TService">The service type to register.</typeparam>        
        /// <param name="factory">A factory delegate used to create the <typeparamref name="TService"/> instance.</param>    
        public void Register<T1, T2, T3, T4, TService>(Expression<Func<IServiceFactory, T1, T2, T3, T4, TService>> factory)
        {
            RegisterServiceFromLambdaExpression<TService>(factory, null, string.Empty);
        }

        /// <summary>
        /// Registers the <typeparamref name="TService"/> with the <paramref name="factory"/> that 
        /// describes the dependencies of the service. 
        /// </summary>
        /// <typeparam name="T1">The type of the first parameter.</typeparam>
        /// <typeparam name="T2">The type of the second parameter.</typeparam>
        /// <typeparam name="T3">The type of the third parameter.</typeparam>
        /// <typeparam name="T4">The type of the fourth parameter.</typeparam>
        /// <typeparam name="TService">The service type to register.</typeparam>        
        /// <param name="factory">A factory delegate used to create the <typeparamref name="TService"/> instance.</param>    
        /// <param name="serviceName">The name of the service.</param>
        public void Register<T1, T2, T3, T4, TService>(Expression<Func<IServiceFactory, T1, T2, T3, T4, TService>> factory, string serviceName)
        {
            RegisterServiceFromLambdaExpression<TService>(factory, null, serviceName);
        }

        /// <summary>
        /// Registers the <paramref name="serviceType"/> with the <paramref name="implementingType"/>.
        /// </summary>
        /// <param name="serviceType">The service type to register.</param>
        /// <param name="implementingType">The implementing type.</param>
        /// <param name="serviceName">The name of the service.</param>
        public void Register(Type serviceType, Type implementingType, string serviceName)
        {
            RegisterService(serviceType, implementingType, null, serviceName);
        }

        /// <summary>
        /// Registers the <paramref name="serviceType"/> with the <paramref name="implementingType"/>.
        /// </summary>
        /// <param name="serviceType">The service type to register.</param>
        /// <param name="implementingType">The implementing type.</param>
        public void Register(Type serviceType, Type implementingType)
        {
            RegisterService(serviceType, implementingType, null, string.Empty);
        }

        /// <summary>
        /// Gets an instance of the given <paramref name="serviceType"/>.
        /// </summary>
        /// <param name="serviceType">The type of the requested service.</param>
        /// <returns>The requested service instance.</returns>
        public object GetInstance(Type serviceType)
        {
            var instanceDelegate = delegates.Search(serviceType);
            if (instanceDelegate == null)
            {
                instanceDelegate = CreateDefaultDelegate(serviceType, throwError: true);
            }

            return instanceDelegate(constants.Items);            
        }

        /// <summary>
        /// Gets an instance of the given <paramref name="serviceType"/>.
        /// </summary>
        /// <param name="serviceType">The type of the requested service.</param>
        /// <param name="arguments">The arguments to be passed to the target instance.</param>
        /// <returns>The requested service instance.</returns>
        public object GetInstance(Type serviceType, object[] arguments)
        {
            var instanceDelegate = delegates.Search(serviceType);
            if (instanceDelegate == null)
            {
                instanceDelegate = CreateDefaultDelegate(serviceType, throwError: true);
            }

            object[] constantsWithArguments = constants.Items.Concat(new object[] { arguments }).ToArray();

            return instanceDelegate(constantsWithArguments);                         
        }

        /// <summary>
        /// Gets an instance of the given <paramref name="serviceType"/>.
        /// </summary>
        /// <param name="serviceType">The type of the requested service.</param>
        /// <param name="serviceName">The name of the requested service.</param>
        /// <param name="arguments">The arguments to be passed to the target instance.</param>        
        /// <returns>The requested service instance.</returns>
        public object GetInstance(Type serviceType, string serviceName, object[] arguments)
        {
            var key = Tuple.Create(serviceType, serviceName);
            var instanceDelegate = namedDelegates.Search(key);
            if (instanceDelegate == null)
            {
                instanceDelegate = CreateNamedDelegate(key, throwError: true);
            }
            
            object[] constantsWithArguments = constants.Items.Concat(new object[] { arguments }).ToArray();

            return instanceDelegate(constantsWithArguments);                                    
        }

        /// <summary>
        /// Gets an instance of the given <typeparamref name="TService"/> type.
        /// </summary>
        /// <typeparam name="TService">The type of the requested service.</typeparam>
        /// <returns>The requested service instance.</returns>
        public TService GetInstance<TService>()
        {
            return (TService)GetInstance(typeof(TService));
        }

        /// <summary>
        /// Gets a named instance of the given <typeparamref name="TService"/>.
        /// </summary>
        /// <typeparam name="TService">The type of the requested service.</typeparam>
        /// <param name="serviceName">The name of the requested service.</param>
        /// <returns>The requested service instance.</returns>    
        public TService GetInstance<TService>(string serviceName)
        {
            return (TService)GetInstance(typeof(TService), serviceName);
        }

        /// <summary>
        /// Gets an instance of the given <typeparamref name="TService"/>.
        /// </summary>
        /// <typeparam name="T">The type of the argument.</typeparam>
        /// <typeparam name="TService">The type of the requested service.</typeparam>        
        /// <param name="value">The argument value.</param>
        /// <returns>The requested service instance.</returns>    
        public TService GetInstance<T, TService>(T value)
        {
            return (TService)GetInstance(typeof(TService), new object[] { value });
        }

        /// <summary>
        /// Gets an instance of the given <typeparamref name="TService"/>.
        /// </summary>
        /// <typeparam name="T">The type of the parameter.</typeparam>
        /// <typeparam name="TService">The type of the requested service.</typeparam>        
        /// <param name="value">The argument value.</param>
        /// <param name="serviceName">The name of the requested service.</param>
        /// <returns>The requested service instance.</returns>    
        public TService GetInstance<T, TService>(T value, string serviceName)
        {
            return (TService)GetInstance(typeof(TService), serviceName, new object[] { value });
        }

        /// <summary>
        /// Gets an instance of the given <typeparamref name="TService"/>.
        /// </summary>
        /// <typeparam name="T1">The type of the first parameter.</typeparam>
        /// <typeparam name="T2">The type of the second parameter.</typeparam>
        /// <typeparam name="TService">The type of the requested service.</typeparam>        
        /// <param name="arg1">The first argument value.</param>
        /// <param name="arg2">The second argument value.</param>
        /// <returns>The requested service instance.</returns>    
        public TService GetInstance<T1, T2, TService>(T1 arg1, T2 arg2)
        {
            return (TService)GetInstance(typeof(TService), new object[] { arg1, arg2 });
        }

        /// <summary>
        /// Gets an instance of the given <typeparamref name="TService"/>.
        /// </summary>
        /// <typeparam name="T1">The type of the first parameter.</typeparam>
        /// <typeparam name="T2">The type of the second parameter.</typeparam>
        /// <typeparam name="TService">The type of the requested service.</typeparam>        
        /// <param name="arg1">The first argument value.</param>
        /// <param name="arg2">The second argument value.</param>
        /// <param name="serviceName">The name of the requested service.</param>
        /// <returns>The requested service instance.</returns>    
        public TService GetInstance<T1, T2, TService>(T1 arg1, T2 arg2, string serviceName)
        {
            return (TService)GetInstance(typeof(TService), serviceName, new object[] { arg1, arg2 });
        }

        /// <summary>
        /// Gets an instance of the given <typeparamref name="TService"/>.
        /// </summary>
        /// <typeparam name="T1">The type of the first parameter.</typeparam>
        /// <typeparam name="T2">The type of the second parameter.</typeparam>
        /// <typeparam name="T3">The type of the third parameter.</typeparam>
        /// <typeparam name="TService">The type of the requested service.</typeparam>        
        /// <param name="arg1">The first argument value.</param>
        /// <param name="arg2">The second argument value.</param>
        /// <param name="arg3">The third argument value.</param>
        /// <returns>The requested service instance.</returns>    
        public TService GetInstance<T1, T2, T3, TService>(T1 arg1, T2 arg2, T3 arg3)
        {
            return (TService)GetInstance(typeof(TService), new object[] { arg1, arg2, arg3 });
        }

        /// <summary>
        /// Gets an instance of the given <typeparamref name="TService"/>.
        /// </summary>
        /// <typeparam name="T1">The type of the first parameter.</typeparam>
        /// <typeparam name="T2">The type of the second parameter.</typeparam>
        /// <typeparam name="T3">The type of the third parameter.</typeparam>
        /// <typeparam name="TService">The type of the requested service.</typeparam>        
        /// <param name="arg1">The first argument value.</param>
        /// <param name="arg2">The second argument value.</param>
        /// <param name="arg3">The third argument value.</param>
        /// <param name="serviceName">The name of the requested service.</param>
        /// <returns>The requested service instance.</returns>    
        public TService GetInstance<T1, T2, T3, TService>(T1 arg1, T2 arg2, T3 arg3, string serviceName)
        {
            return (TService)GetInstance(typeof(TService), serviceName, new object[] { arg1, arg2, arg3 });
        }

        /// <summary>
        /// Gets an instance of the given <typeparamref name="TService"/>.
        /// </summary>
        /// <typeparam name="T1">The type of the first parameter.</typeparam>
        /// <typeparam name="T2">The type of the second parameter.</typeparam>
        /// <typeparam name="T3">The type of the third parameter.</typeparam>
        /// <typeparam name="T4">The type of the fourth parameter.</typeparam>
        /// <typeparam name="TService">The type of the requested service.</typeparam>        
        /// <param name="arg1">The first argument value.</param>
        /// <param name="arg2">The second argument value.</param>
        /// <param name="arg3">The third argument value.</param>
        /// <param name="arg4">The fourth argument value.</param>
        /// <returns>The requested service instance.</returns>    
        public TService GetInstance<T1, T2, T3, T4, TService>(T1 arg1, T2 arg2, T3 arg3, T4 arg4)
        {
            return (TService)GetInstance(typeof(TService), new object[] { arg1, arg2, arg3, arg4 });
        }

        /// <summary>
        /// Gets an instance of the given <typeparamref name="TService"/>.
        /// </summary>
        /// <typeparam name="T1">The type of the first parameter.</typeparam>
        /// <typeparam name="T2">The type of the second parameter.</typeparam>
        /// <typeparam name="T3">The type of the third parameter.</typeparam>
        /// <typeparam name="T4">The type of the fourth parameter.</typeparam>
        /// <typeparam name="TService">The type of the requested service.</typeparam>        
        /// <param name="arg1">The first argument value.</param>
        /// <param name="arg2">The second argument value.</param>
        /// <param name="arg3">The third argument value.</param>
        /// <param name="arg4">The fourth argument value.</param>
        /// <param name="serviceName">The name of the requested service.</param>
        /// <returns>The requested service instance.</returns>    
        public TService GetInstance<T1, T2, T3, T4, TService>(T1 arg1, T2 arg2, T3 arg3, T4 arg4, string serviceName)
        {
            return (TService)GetInstance(typeof(TService), serviceName, new object[] { arg1, arg2, arg3, arg4 });
        }

        /// <summary>
        /// Gets an instance of the given <paramref name="serviceType"/>.
        /// </summary>
        /// <param name="serviceType">The type of the requested service.</param>
        /// <returns>The requested service instance if available, otherwise null.</returns>
        public object TryGetInstance(Type serviceType)
        {
            var instanceDelegate = delegates.Search(serviceType);
            if (instanceDelegate == null)
            {
                instanceDelegate = CreateDefaultDelegate(serviceType, throwError: false);
            }

            return instanceDelegate(constants.Items); 
        }

        /// <summary>
        /// Gets a named instance of the given <paramref name="serviceType"/>.
        /// </summary>
        /// <param name="serviceType">The type of the requested service.</param>
        /// <param name="serviceName">The name of the requested service.</param>
        /// <returns>The requested service instance if available, otherwise null.</returns>
        public object TryGetInstance(Type serviceType, string serviceName)
        {
            var key = Tuple.Create(serviceType, serviceName);
            var instanceDelegate = namedDelegates.Search(key);
            if (instanceDelegate == null)
            {
                instanceDelegate = CreateNamedDelegate(key, throwError: false);
            }

            return instanceDelegate(constants.Items);       
        }

        /// <summary>
        /// Tries to get an instance of the given <typeparamref name="TService"/> type.
        /// </summary>
        /// <typeparam name="TService">The type of the requested service.</typeparam>
        /// <returns>The requested service instance if available, otherwise default(T).</returns>
        public TService TryGetInstance<TService>()
        {
            return (TService)TryGetInstance(typeof(TService));
        }

        /// <summary>
        /// Tries to get an instance of the given <typeparamref name="TService"/> type.
        /// </summary>
        /// <typeparam name="TService">The type of the requested service.</typeparam>
        /// <param name="serviceName">The name of the requested service.</param>
        /// <returns>The requested service instance if available, otherwise default(T).</returns>
        public TService TryGetInstance<TService>(string serviceName)
        {
            return (TService)TryGetInstance(typeof(TService), serviceName);
        }

        /// <summary>
        /// Gets a named instance of the given <paramref name="serviceType"/>.
        /// </summary>
        /// <param name="serviceType">The type of the requested service.</param>
        /// <param name="serviceName">The name of the requested service.</param>
        /// <returns>The requested service instance.</returns>
        public object GetInstance(Type serviceType, string serviceName)
        {
            var key = Tuple.Create(serviceType, serviceName);
            var instanceDelegate = namedDelegates.Search(key);
            if (instanceDelegate == null)
            {
                instanceDelegate = CreateNamedDelegate(key, throwError: true);
            }

            return instanceDelegate(constants.Items);              
        }

        /// <summary>
        /// Gets all instances of the given <paramref name="serviceType"/>.
        /// </summary>
        /// <param name="serviceType">The type of services to resolve.</param>
        /// <returns>A list that contains all implementations of the <paramref name="serviceType"/>.</returns>
        public IEnumerable<object> GetAllInstances(Type serviceType)
        {
            return (IEnumerable<object>)GetInstance(ReflectionHelper.GetEnumerableType(serviceType));
        }

        /// <summary>
        /// Gets all instances of type <typeparamref name="TService"/>.
        /// </summary>
        /// <typeparam name="TService">The type of services to resolve.</typeparam>
        /// <returns>A list that contains all implementations of the <typeparamref name="TService"/> type.</returns>
        public IEnumerable<TService> GetAllInstances<TService>()
        {
            return GetInstance<IEnumerable<TService>>();
        }

        /// <summary>
        /// Disposes any services registered using the <see cref="PerContainerLifetime"/>.
        /// </summary>
        public void Dispose()
        {
            var disposableLifetimeInstances = availableServices.Values.SelectMany(t => t.Values)
                .Where(sr => sr.Lifetime != null)
                .Select(sr => sr.Lifetime)
                .Where(lt => lt is IDisposable).Cast<IDisposable>();
            foreach (var disposableLifetimeInstance in disposableLifetimeInstances)
            {
                disposableLifetimeInstance.Dispose();
            }            
        }

        private static void EmitNewArray(IList<Action<IEmitter>> emitMethods, Type elementType, IEmitter emitter)
        {
            LocalBuilder array = emitter.DeclareLocal(elementType.MakeArrayType());
            emitter.Push(emitMethods.Count);            
            emitter.PushNewArray(elementType);
            emitter.Store(array);            

            for (int index = 0; index < emitMethods.Count; index++)
            {                
                emitter.Push(array);
                emitter.Push(index);
                emitMethods[index](emitter);                
                emitter.UnboxOrCast(elementType);                                    
                emitter.Emit(OpCodes.Stelem, elementType);
            }

            emitter.Push(array);
        }
        
        private static ILifetime CloneLifeTime(ILifetime lifetime)
        {
            return lifetime == null ? null : (ILifetime)Activator.CreateInstance(lifetime.GetType());
        }

        private static ConstructorDependency GetConstructorDependencyThatRepresentsDecoratorTarget(
            DecoratorRegistration decoratorRegistration, ConstructionInfo constructionInfo)
        {
            var constructorDependency =
                constructionInfo.ConstructorDependencies.FirstOrDefault(
                    cd =>
                    cd.ServiceType == decoratorRegistration.ServiceType
                    || (cd.ServiceType.IsLazy()
                        && cd.ServiceType.GetGenericTypeArguments()[0] == decoratorRegistration.ServiceType));
            return constructorDependency;
        }

        private static DecoratorRegistration CreateClosedGenericDecoratorRegistration(
            ServiceRegistration serviceRegistration, DecoratorRegistration openGenericDecorator)
        {
            Type implementingType = openGenericDecorator.ImplementingType;
            Type[] genericTypeArguments = serviceRegistration.ServiceType.GetGenericTypeArguments();
            Type closedGenericDecoratorType = implementingType.MakeGenericType(genericTypeArguments);
                               
            var decoratorInfo = new DecoratorRegistration
            {
                ServiceType = serviceRegistration.ServiceType,
                ImplementingType = closedGenericDecoratorType,
                CanDecorate = openGenericDecorator.CanDecorate,
                Index = openGenericDecorator.Index
            };
            return decoratorInfo;
        }

        private static Type TryMakeGenericType(Type implementingType, Type[] closedGenericArguments)
        {
            try
            {
                return implementingType.MakeGenericType(closedGenericArguments);
            }
            catch (Exception)
            {
                return null;
            }
        }
       
        private void EmitEnumerable(IList<Action<IEmitter>> serviceEmitters, Type elementType, IEmitter emitter)
        {
            EmitNewArray(serviceEmitters, elementType, emitter);                       
        }

        private Func<object[], object, object> CreatePropertyInjectionDelegate(Type concreteType)
        {
            lock (lockObject)
            {
                IMethodSkeleton methodSkeleton = methodSkeletonFactory(typeof(object), new[] { typeof(object[]), typeof(object) });
                ConstructionInfo constructionInfo = GetContructionInfoForConcreteType(concreteType);
                var emitter = methodSkeleton.GetEmitter();
                emitter.PushArgument(1);
                emitter.Cast(concreteType);                
                try
                {
                    EmitPropertyDependencies(constructionInfo, emitter);
                }
                catch (Exception)
                {
                    dependencyStack.Clear();
                    throw;
                }

                emitter.Return();
                return (Func<object[], object, object>)methodSkeleton.CreateDelegate(typeof(Func<object[], object, object>));                                        
            }            
        }

        private ConstructionInfo GetContructionInfoForConcreteType(Type concreteType)
        {
            var serviceRegistration = GetServiceRegistrationForConcreteType(concreteType);
            return GetConstructionInfo(serviceRegistration);
        }

        private ServiceRegistration GetServiceRegistrationForConcreteType(Type concreteType)
        {
            var services = GetAvailableServices(concreteType);            
            return services.GetOrAdd(string.Empty, s => CreateServiceRegistrationBasedOnConcreteType(concreteType));            
        }

        private ServiceRegistration CreateServiceRegistrationBasedOnConcreteType(Type type)
        {
            var serviceRegistration = new ServiceRegistration
            {
                ServiceType = type,
                ImplementingType = type,
                ServiceName = string.Empty
            };
            return serviceRegistration;
        }

        private ConstructionInfoProvider CreateConstructionInfoProvider()
        {
            return new ConstructionInfoProvider(CreateConstructionInfoBuilder());
        }

        private ConstructionInfoBuilder CreateConstructionInfoBuilder()
        {
            return new ConstructionInfoBuilder(() => new LambdaConstructionInfoBuilder(), CreateTypeConstructionInfoBuilder);
        }
        
        private TypeConstructionInfoBuilder CreateTypeConstructionInfoBuilder()
        {
            return new TypeConstructionInfoBuilder(ConstructorSelector, ConstructorDependencySelector, PropertyDependencySelector);
        }

        private Func<object[], object> CreateDynamicMethodDelegate(Action<IEmitter> serviceEmitter)
        {
            var methodSkeleton = methodSkeletonFactory(typeof(object), new[] { typeof(object[]) });
            IEmitter emitter = methodSkeleton.GetEmitter();
            serviceEmitter(emitter);
            if (emitter.StackType.IsValueType())
            {
                emitter.Emit(OpCodes.Box, emitter.StackType);
            }

            Instruction lastInstruction = emitter.Instructions.Last();

            if (lastInstruction.Code == OpCodes.Castclass)
            {
                emitter.Instructions.Remove(lastInstruction);
            }

            emitter.Return();
            return (Func<object[], object>)methodSkeleton.CreateDelegate(typeof(Func<object[], object>));                                    
        }

        private Func<object> WrapAsFuncDelegate(Func<object[], object> instanceDelegate)
        {
            return () => instanceDelegate(constants.Items);
        }
       
        private Action<IEmitter> GetEmitMethod(Type serviceType, string serviceName)
        {           
            Action<IEmitter> emitMethod = GetRegisteredEmitMethod(serviceType, serviceName);

            if (emitMethod == null)
            {
                AssemblyScanner.Scan(serviceType.GetAssembly(), this);                
                emitMethod = GetRegisteredEmitMethod(serviceType, serviceName);                
            }

            if (emitMethod == null)
            {
                var rule = factoryRules.Items.FirstOrDefault(r => r.CanCreateInstance(serviceType, serviceName));
                if (rule != null)
                {
                    emitMethod = CreateServiceEmitterBasedOnFactoryRule(rule, serviceType, serviceName);
                }
            }

            return CreateEmitMethodWrapper(emitMethod, serviceType, serviceName);
        }
        
        private Action<IEmitter> CreateEmitMethodWrapper(Action<IEmitter> emitter, Type serviceType, string serviceName)
        {
            if (emitter == null)
            {
                return null;
            }

            return ms =>
            {
                if (dependencyStack.Contains(emitter))
                {
                    throw new InvalidOperationException(
                        string.Format("Recursive dependency detected: ServiceType:{0}, ServiceName:{1}]", serviceType, serviceName));
                }

                dependencyStack.Push(emitter);
                emitter(ms);
                dependencyStack.Pop();
            };
        }

        private Action<IEmitter> GetRegisteredEmitMethod(Type serviceType, string serviceName)
        {
            Action<IEmitter> emitMethod;
            var registrations = GetEmitMethods(serviceType);
            registrations.TryGetValue(serviceName, out emitMethod);
            return emitMethod ?? CreateEmitMethodForUnknownService(serviceType, serviceName);
        }

        private void UpdateEmitMethod(Type serviceType, string serviceName, Action<IEmitter> emitMethod)
        {
            if (emitMethod != null)
            {
                GetEmitMethods(serviceType).AddOrUpdate(serviceName, s => emitMethod, (s, m) => emitMethod);
            }
        }
        
        private ServiceRegistration AddServiceRegistration(ServiceRegistration serviceRegistration)
        {
            var emitDelegate = ResolveEmitMethod(serviceRegistration);
            GetEmitMethods(serviceRegistration.ServiceType).TryAdd(serviceRegistration.ServiceName, emitDelegate);                
            return serviceRegistration;
        }

        private ServiceRegistration UpdateServiceRegistration(ServiceRegistration existingRegistration, ServiceRegistration newRegistration)
        {
            if (existingRegistration.IsReadOnly)
            {
                return existingRegistration;
            }

            Invalidate();
            Action<IEmitter> emitMethod = ResolveEmitMethod(newRegistration);            
            
            var serviceEmitters = GetEmitMethods(newRegistration.ServiceType);
            serviceEmitters[newRegistration.ServiceName] = emitMethod;                                               
            return newRegistration;
        }

        private void EmitNewInstanceWithDecorators(ServiceRegistration serviceRegistration, IEmitter emitter)
        {
            var serviceOverrides = overrides.Items.Where(so => so.CanOverride(serviceRegistration)).ToArray();
            foreach (var serviceOverride in serviceOverrides)
            {
                serviceRegistration = serviceOverride.ServiceRegistrationFactory(this, serviceRegistration);
            }
                                   
            var serviceDecorators = GetDecorators(serviceRegistration);
            if (serviceDecorators.Length > 0)
            {
                EmitDecorators(serviceRegistration, serviceDecorators, emitter, dm => EmitNewInstance(serviceRegistration, dm));
            }
            else
            {
                EmitNewInstance(serviceRegistration, emitter);
            }
        }

        private DecoratorRegistration[] GetDecorators(ServiceRegistration serviceRegistration)
        {
            var registeredDecorators = decorators.Items.Where(d => d.ServiceType == serviceRegistration.ServiceType).ToList();            
            
            registeredDecorators.AddRange(GetOpenGenericDecoratorRegistrations(serviceRegistration));            
            registeredDecorators.AddRange(GetDeferredDecoratorRegistrations(serviceRegistration));                      
            return registeredDecorators.OrderBy(d => d.Index).ToArray();
        }

        private IEnumerable<DecoratorRegistration> GetOpenGenericDecoratorRegistrations(
            ServiceRegistration serviceRegistration)
        {
            var registrations = new List<DecoratorRegistration>();
            if (serviceRegistration.ServiceType.IsGenericType())
            {
                var openGenericServiceType = serviceRegistration.ServiceType.GetGenericTypeDefinition();
                var openGenericDecorators = decorators.Items.Where(d => d.ServiceType == openGenericServiceType);
                registrations.AddRange(
                    openGenericDecorators.Select(
                        openGenericDecorator =>
                        CreateClosedGenericDecoratorRegistration(serviceRegistration, openGenericDecorator)));
            }

            return registrations;
        }

        private IEnumerable<DecoratorRegistration> GetDeferredDecoratorRegistrations(
            ServiceRegistration serviceRegistration)
        {
            var registrations = new List<DecoratorRegistration>();
            
            var deferredDecorators =
                decorators.Items.Where(ds => ds.CanDecorate(serviceRegistration) && ds.HasDeferredImplementingType);            
            foreach (var deferredDecorator in deferredDecorators)
            {
                var decoratorRegistration = new DecoratorRegistration
                {
                    ServiceType = serviceRegistration.ServiceType,
                    ImplementingType =
                        deferredDecorator.ImplementingTypeFactory(this, serviceRegistration),
                    CanDecorate = sr => true, 
                    Index = deferredDecorator.Index
                };
                registrations.Add(decoratorRegistration);
            }

            return registrations;
        }

        private void EmitNewDecoratorInstance(DecoratorRegistration decoratorRegistration, IEmitter emitter, Action<IEmitter> pushInstance)
        {
            ConstructionInfo constructionInfo = GetConstructionInfo(decoratorRegistration);
            var constructorDependency = GetConstructorDependencyThatRepresentsDecoratorTarget(
                decoratorRegistration, constructionInfo);
                
            if (constructorDependency != null)
            {
                constructorDependency.IsDecoratorTarget = true;
            }

            if (constructionInfo.FactoryDelegate != null)
            {
                EmitNewDecoratorUsingFactoryDelegate(constructionInfo.FactoryDelegate, emitter, pushInstance);
            }
            else
            {
                EmitNewInstanceUsingImplementingType(emitter, constructionInfo, pushInstance);
            }
        }

        private void EmitNewDecoratorUsingFactoryDelegate(Delegate factoryDelegate, IEmitter emitter, Action<IEmitter> pushInstance)
        {
            var factoryDelegateIndex = constants.Add(factoryDelegate);
            var serviceFactoryIndex = constants.Add(this);
            Type funcType = factoryDelegate.GetType();
            emitter.PushConstant(factoryDelegateIndex, funcType);
            emitter.PushConstant(serviceFactoryIndex, typeof(IServiceFactory));            
            pushInstance(emitter);            
            MethodInfo invokeMethod = funcType.GetMethod("Invoke");
            emitter.Emit(OpCodes.Callvirt, invokeMethod);
        }

        private void EmitNewInstance(ServiceRegistration serviceRegistration, IEmitter emitter)
        {
            if (serviceRegistration.Value != null)
            {
                int index = constants.Add(serviceRegistration.Value);
                Type serviceType = serviceRegistration.ServiceType;
                emitter.PushConstant(index, serviceType);                
            }
            else
            {
                var constructionInfo = GetConstructionInfo(serviceRegistration);

                if (constructionInfo.FactoryDelegate != null)
                {
                    EmitNewInstanceUsingFactoryDelegate(constructionInfo.FactoryDelegate, emitter);
                }
                else
                {
                    EmitNewInstanceUsingImplementingType(emitter, constructionInfo, null);
                }    
            }                        
        }

        private void EmitDecorators(ServiceRegistration serviceRegistration, IEnumerable<DecoratorRegistration> serviceDecorators, IEmitter emitter, Action<IEmitter> decoratorTargetEmitMethod)
        {
            foreach (DecoratorRegistration decorator in serviceDecorators)
            {
                if (!decorator.CanDecorate(serviceRegistration))
                {
                    continue;
                }
                
                Action<IEmitter> currentDecoratorTargetEmitter = decoratorTargetEmitMethod;
                DecoratorRegistration currentDecorator = decorator;                
                decoratorTargetEmitMethod = e => EmitNewDecoratorInstance(currentDecorator, e, currentDecoratorTargetEmitter);
            }

            decoratorTargetEmitMethod(emitter);            
        }

        private void EmitNewInstanceUsingImplementingType(IEmitter emitter, ConstructionInfo constructionInfo, Action<IEmitter> decoratorTargetEmitMethod)
        {
            EmitConstructorDependencies(constructionInfo, emitter, decoratorTargetEmitMethod);
            emitter.Emit(OpCodes.Newobj, constructionInfo.Constructor);
            EmitPropertyDependencies(constructionInfo, emitter);
        }

        private void EmitNewInstanceUsingFactoryDelegate(Delegate factoryDelegate, IEmitter emitter)
        {                        
            var factoryDelegateIndex = constants.Add(factoryDelegate);
            var serviceFactoryIndex = constants.Add(this);
            Type funcType = factoryDelegate.GetType();
            emitter.PushConstant(factoryDelegateIndex, funcType);
            emitter.PushConstant(serviceFactoryIndex, typeof(IServiceFactory));            
            if (factoryDelegate.GetMethodInfo().GetParameters().Length > 2)
            {
                var parameters = factoryDelegate.GetMethodInfo().GetParameters().Skip(2).ToArray();
                emitter.PushArguments(parameters);                
            }
                                   
            MethodInfo invokeMethod = funcType.GetMethod("Invoke");            
            emitter.Call(invokeMethod);
        }

        private void EmitConstructorDependencies(ConstructionInfo constructionInfo, IEmitter emitter, Action<IEmitter> decoratorTargetEmitter)
        {
            foreach (ConstructorDependency dependency in constructionInfo.ConstructorDependencies)
            {
                if (!dependency.IsDecoratorTarget)
                {
                    EmitConstructorDependency(emitter, dependency);
                }
                else
                {                    
                    if (dependency.ServiceType.IsLazy())
                    {
                        Action<IEmitter> instanceEmitter = decoratorTargetEmitter;                        
                        decoratorTargetEmitter = CreateEmitMethodBasedOnLazyServiceRequest(
                            dependency.ServiceType, t => CreateTypedInstanceDelegate(instanceEmitter, t));
                    }

                    decoratorTargetEmitter(emitter);
                }
            }
        }

        private Delegate CreateTypedInstanceDelegate(Action<IEmitter> emitter, Type serviceType)
        {                        
            var openGenericMethod = GetType().GetPrivateMethod("CreateGenericDynamicMethodDelegate");
            var closedGenericMethod = openGenericMethod.MakeGenericMethod(serviceType);
            var del = WrapAsFuncDelegate(CreateDynamicMethodDelegate(emitter));
            return (Delegate)closedGenericMethod.Invoke(this, new object[] { del });
        }

        // ReSharper disable UnusedMember.Local
        private Func<T> CreateGenericDynamicMethodDelegate<T>(Func<object> del)
        // ReSharper restore UnusedMember.Local
        {            
            return () => (T)del();
        }
        
        private void EmitConstructorDependency(IEmitter emitter, Dependency dependency)
        {
            var emitMethod = GetEmitMethodForDependency(dependency);
                        
            try
            {
                emitMethod(emitter);                
                emitter.UnboxOrCast(dependency.ServiceType);                                    
            }
            catch (InvalidOperationException ex)
            {
                throw new InvalidOperationException(string.Format(UnresolvedDependencyError, dependency), ex);
            }
        }

        private void EmitPropertyDependency(IEmitter emitter, PropertyDependency propertyDependency, LocalBuilder instanceVariable)
        {
            var propertyDependencyEmitMethod = GetEmitMethodForDependency(propertyDependency);

            if (propertyDependencyEmitMethod == null)
            {
                return;
            }

            emitter.Push(instanceVariable);
            propertyDependencyEmitMethod(emitter);                
            emitter.UnboxOrCast(propertyDependency.ServiceType);
            emitter.Call(propertyDependency.Property.GetSetMethod());
        }

        private Action<IEmitter> GetEmitMethodForDependency(Dependency dependency)
        {
            if (dependency.FactoryExpression != null)
            {
                return skeleton => EmitDependencyUsingFactoryExpression(skeleton, dependency);
            }

            Action<IEmitter> emitter = GetEmitMethod(dependency.ServiceType, dependency.ServiceName);
            if (emitter == null)
            {
                emitter = GetEmitMethod(dependency.ServiceType, dependency.Name);                
                if (emitter == null && dependency.IsRequired)
                {
                    throw new InvalidOperationException(string.Format(UnresolvedDependencyError, dependency));
                }
            }

            return emitter;
        }
  
        private void EmitDependencyUsingFactoryExpression(IEmitter emitter, Dependency dependency)
        {
<<<<<<< HEAD
            var generator = dynamicMethodSkeleton.GetILGenerator();            
=======
>>>>>>> 93faac53
            var lambda = Expression.Lambda(dependency.FactoryExpression, new ParameterExpression[] { }).Compile();
            MethodInfo methodInfo = lambda.GetType().GetMethod("Invoke");
            emitter.PushConstant(constants.Add(lambda), lambda.GetType());            
            emitter.Call(methodInfo);            
        }

        private void EmitPropertyDependencies(ConstructionInfo constructionInfo, IEmitter emitter)
        {
            if (constructionInfo.PropertyDependencies.Count == 0)
            {
                return;
            }

            LocalBuilder instanceVariable = emitter.DeclareLocal(constructionInfo.ImplementingType);
            emitter.Store(instanceVariable);            
            foreach (var propertyDependency in constructionInfo.PropertyDependencies)
            {
                EmitPropertyDependency(emitter, propertyDependency, instanceVariable);
            }

            emitter.Push(instanceVariable);            
        }

        private Action<IEmitter> CreateEmitMethodForUnknownService(Type serviceType, string serviceName)
        {
            Action<IEmitter> emitter = null;
           
            if (serviceType.IsLazy())
            {
                emitter = CreateEmitMethodBasedOnLazyServiceRequest(serviceType, t => ReflectionHelper.CreateGetInstanceDelegate(t, this));
            }
            else if (serviceType.IsFuncWithParameters())
            {
                emitter = CreateEmitMethodBasedParameterizedFuncRequest(serviceType, serviceName);
            }
            else if (serviceType.IsFunc())
            {
                emitter = CreateEmitMethodBasedOnFuncServiceRequest(serviceType, serviceName);
            }
            else if (serviceType.IsEnumerableOfT())
            {
                emitter = CreateEmitMethodForEnumerableServiceServiceRequest(serviceType);
            }
            else if (serviceType.IsArray)
            {
                emitter = CreateEmitMethodForArrayServiceRequest(serviceType);
            }
            else if (serviceType.IsReadOnlyCollectionOfT() || serviceType.IsReadOnlyListOfT())
            {
                emitter = CreateEmitMethodForReadOnlyCollectionServiceRequest(serviceType);
            }            
            else if (serviceType.IsListOfT())
            {
                emitter = CreateEmitMethodForListServiceRequest(serviceType);
            }
            else if (serviceType.IsCollectionOfT())
            {
                emitter = CreateEmitMethodForListServiceRequest(serviceType);
            }     
            else if (CanRedirectRequestForDefaultServiceToSingleNamedService(serviceType, serviceName))
            {
                emitter = CreateServiceEmitterBasedOnSingleNamedInstance(serviceType);
            }
            else if (serviceType.IsClosedGeneric())
            {
                emitter = CreateEmitMethodBasedOnClosedGenericServiceRequest(serviceType, serviceName);
            }

            UpdateEmitMethod(serviceType, serviceName, emitter);

            return emitter;
        }
        
        private Action<IEmitter> CreateEmitMethodBasedParameterizedFuncRequest(Type serviceType, string serviceName)
        {
            Type[] genericArguments = serviceType.GetGenericTypeArguments();
            Type returnType = genericArguments[genericArguments.Length - 1];
            Type[] parameterTypes = genericArguments.Take(genericArguments.Length - 1).ToArray();
            Type[] methodParameterTypes = new[] { typeof(IServiceFactory) }.Concat(parameterTypes).ToArray();
            
            var methodSkeleton = methodSkeletonFactory(returnType, methodParameterTypes);
            var emitter = methodSkeleton.GetEmitter();

            MethodInfo getInstanceMethod;

            emitter.PushArgument(0);
            for (int i = 0; i < parameterTypes.Length; i++)
            {
                emitter.PushArgument(i + 1);
            }
            
            if (string.IsNullOrEmpty(serviceName))
            {
                getInstanceMethod = ReflectionHelper.GetGetInstanceWithParametersMethod(serviceType);
            }
            else
            {
                getInstanceMethod = ReflectionHelper.GetNamedGetInstanceWithParametersMethod(serviceType);
                emitter.Push(serviceName);                
            }

            emitter.Call(getInstanceMethod);        
            emitter.Return();
            var getInstanceDelegate = methodSkeleton.CreateDelegate(serviceType, this);            
            var constantIndex = constants.Add(getInstanceDelegate);
            return e => e.PushConstant(constantIndex, serviceType);
        }

        private Action<IEmitter> CreateEmitMethodBasedOnFuncServiceRequest(Type serviceType, string serviceName)
        {
            var returnType = serviceType.GetGenericTypeArguments().Single();
            var methodSkeleton = methodSkeletonFactory(returnType, new[] { typeof(IServiceFactory) });
            
            var emitter = methodSkeleton.GetEmitter();
            MethodInfo getInstanceMethod;
            emitter.PushArgument(0);
            if (string.IsNullOrEmpty(serviceName))
            {
                getInstanceMethod = ReflectionHelper.GetGetInstanceMethod(returnType);
            }
            else
            {
                getInstanceMethod = ReflectionHelper.GetGetNamedInstanceMethod(returnType);
                emitter.Push(serviceName);                
            }

            emitter.Call(getInstanceMethod);
            emitter.Return();
            var getInstanceDelegate = methodSkeleton.CreateDelegate(serviceType, this);            
            var constantIndex = constants.Add(getInstanceDelegate);
            return e => e.PushConstant(constantIndex, serviceType);
        }

        private Action<IEmitter> CreateServiceEmitterBasedOnFactoryRule(FactoryRule rule, Type serviceType, string serviceName)
        {
            var serviceRegistration = new ServiceRegistration { ServiceType = serviceType, ServiceName = serviceName, Lifetime = rule.LifeTime };
            ParameterExpression serviceFactoryParameterExpression = Expression.Parameter(typeof(IServiceFactory));
            ConstantExpression serviceRequestConstantExpression = Expression.Constant(new ServiceRequest(serviceType, serviceName, this));
            ConstantExpression delegateConstantExpression = Expression.Constant(rule.Factory);
            Type delegateType = typeof(Func<,>).MakeGenericType(typeof(IServiceFactory), serviceType);
            UnaryExpression convertExpression = Expression.Convert(
                Expression.Invoke(delegateConstantExpression, serviceRequestConstantExpression), serviceType);

            LambdaExpression lambdaExpression = Expression.Lambda(delegateType, convertExpression, serviceFactoryParameterExpression);
            serviceRegistration.FactoryExpression = lambdaExpression;

            if (rule.LifeTime != null)
            {
                return methodSkeleton => EmitLifetime(serviceRegistration, ms => EmitNewInstanceWithDecorators(serviceRegistration, ms), methodSkeleton);
            }

            return methodSkeleton => EmitNewInstanceWithDecorators(serviceRegistration, methodSkeleton);
        }

        private Action<IEmitter> CreateEmitMethodForEnumerableServiceServiceRequest(Type serviceType)
        {            
            Type actualServiceType = TypeHelper.GetElementType(serviceType);
            if (actualServiceType.IsGenericType())
            {
                EnsureEmitMethodsForOpenGenericTypesAreCreated(actualServiceType);
            }

            IList<Action<IEmitter>> emitMethods = GetEmitMethods(actualServiceType).Values.ToList();

            if (dependencyStack.Count > 0 && emitMethods.Contains(dependencyStack.Peek()))
            {
                emitMethods.Remove(dependencyStack.Peek());
            }

            return e => EmitEnumerable(emitMethods, actualServiceType, e);
        }

        private Action<IEmitter> CreateEmitMethodForArrayServiceRequest(Type serviceType)
        {
            Action<IEmitter> enumerableEmitter = CreateEmitMethodForEnumerableServiceServiceRequest(serviceType);
            return enumerableEmitter;            
        }

        private Action<IEmitter> CreateEmitMethodForListServiceRequest(Type serviceType)
        {
            Action<IEmitter> enumerableEmitter = CreateEmitMethodForEnumerableServiceServiceRequest(serviceType);

            MethodInfo openGenericToArrayMethod = typeof(Enumerable).GetMethod("ToList");
            MethodInfo closedGenericToListMethod = openGenericToArrayMethod.MakeGenericMethod(TypeHelper.GetElementType(serviceType));
            return ms =>
            {
                enumerableEmitter(ms);
                ms.Emit(OpCodes.Call, closedGenericToListMethod);
            };
        }
        
        private Action<IEmitter> CreateEmitMethodForReadOnlyCollectionServiceRequest(Type serviceType)
        {
            Type elementType = TypeHelper.GetElementType(serviceType);
            Type closedGenericReadOnlyCollectionType = typeof(ReadOnlyCollection<>).MakeGenericType(elementType);
            ConstructorInfo constructorInfo = closedGenericReadOnlyCollectionType.GetConstructors()[0];

            Action<IEmitter> listEmitMethod = CreateEmitMethodForListServiceRequest(serviceType);
            
            return emitter =>
            {
                listEmitMethod(emitter);
                emitter.New(constructorInfo);                
            };
        }
        
        private void EnsureEmitMethodsForOpenGenericTypesAreCreated(Type actualServiceType)
        {
            var openGenericServiceType = actualServiceType.GetGenericTypeDefinition();
            var openGenericServiceEmitters = GetAvailableServices(openGenericServiceType);
            foreach (var openGenericEmitterEntry in openGenericServiceEmitters.Keys)
            {
                GetRegisteredEmitMethod(actualServiceType, openGenericEmitterEntry);
            }
        }

        private Action<IEmitter> CreateEmitMethodBasedOnLazyServiceRequest(Type serviceType, Func<Type, Delegate> valueFactoryDelegate)
        {            
            Type actualServiceType = serviceType.GetGenericTypeArguments()[0];
            Type funcType = ReflectionHelper.GetFuncType(actualServiceType);            
            ConstructorInfo lazyConstructor = ReflectionHelper.GetLazyConstructor(actualServiceType);
            Delegate getInstanceDelegate = valueFactoryDelegate(actualServiceType);
            var constantIndex = constants.Add(getInstanceDelegate);

            return emitter =>
                {
                    emitter.PushConstant(constantIndex, funcType);      
                    emitter.New(lazyConstructor);                    
                };
        }
             
        private ServiceRegistration GetOpenGenericServiceRegistration(Type openGenericServiceType, string serviceName)
        {
            var services = GetAvailableServices(openGenericServiceType);
            if (services.Count == 0)
            {
                return null;
            } 
           
            ServiceRegistration openGenericServiceRegistration;
            services.TryGetValue(serviceName, out openGenericServiceRegistration);
            if (openGenericServiceRegistration == null && string.IsNullOrEmpty(serviceName) && services.Count == 1)
            {
                return services.First().Value;
            }

            return openGenericServiceRegistration;
        }

        private Action<IEmitter> CreateEmitMethodBasedOnClosedGenericServiceRequest(Type closedGenericServiceType, string serviceName)
        {
            Type openGenericServiceType = closedGenericServiceType.GetGenericTypeDefinition();
            ServiceRegistration openGenericServiceRegistration =
                GetOpenGenericServiceRegistration(openGenericServiceType, serviceName);
           
            if (openGenericServiceRegistration == null)
            {
                return null;
            }
            
            Type[] closedGenericArguments = closedGenericServiceType.GetGenericTypeArguments();

            Type closedGenericImplementingType = TryMakeGenericType(
                openGenericServiceRegistration.ImplementingType,
                closedGenericArguments);

            if (closedGenericImplementingType == null)
            {
                return null;
            }

            var serviceRegistration = new ServiceRegistration
                                                          {
                                                              ServiceType = closedGenericServiceType,
                                                              ImplementingType =
                                                                  closedGenericImplementingType,
                                                              ServiceName = serviceName,
                                                              Lifetime =
                                                                  CloneLifeTime(
                                                                      openGenericServiceRegistration
                                                                  .Lifetime)
                                                          };            
            Register(serviceRegistration);
            return GetEmitMethod(serviceRegistration.ServiceType, serviceRegistration.ServiceName);            
        }
      
        private Action<IEmitter> CreateServiceEmitterBasedOnSingleNamedInstance(Type serviceType)
        {
            return GetEmitMethod(serviceType, GetEmitMethods(serviceType).First().Key);
        }

        private bool CanRedirectRequestForDefaultServiceToSingleNamedService(Type serviceType, string serviceName)
        {
            return string.IsNullOrEmpty(serviceName) && GetEmitMethods(serviceType).Count == 1;
        }
        
        private ConstructionInfo GetConstructionInfo(Registration registration)
        {
            return constructionInfoProvider.Value.GetConstructionInfo(registration);
        }

        private ThreadSafeDictionary<string, Action<IEmitter>> GetEmitMethods(Type serviceType)
        {
            return emitters.GetOrAdd(serviceType, s => new ThreadSafeDictionary<string, Action<IEmitter>>(StringComparer.CurrentCultureIgnoreCase));
        }
       
        private ThreadSafeDictionary<string, ServiceRegistration> GetAvailableServices(Type serviceType)
        {
            return availableServices.GetOrAdd(serviceType, s => new ThreadSafeDictionary<string, ServiceRegistration>(StringComparer.CurrentCultureIgnoreCase));
        }

        private void RegisterService(Type serviceType, Type implementingType, ILifetime lifetime, string serviceName)
        {
            var serviceRegistration = new ServiceRegistration { ServiceType = serviceType, ImplementingType = implementingType, ServiceName = serviceName, Lifetime = lifetime };
            Register(serviceRegistration);         
        }
        
        private Action<IEmitter> ResolveEmitMethod(ServiceRegistration serviceRegistration)
        {                    
            if (serviceRegistration.Lifetime == null)
            {
                return methodSkeleton => EmitNewInstanceWithDecorators(serviceRegistration, methodSkeleton);
            }

            return methodSkeleton => EmitLifetime(serviceRegistration, ms => EmitNewInstanceWithDecorators(serviceRegistration, ms), methodSkeleton);
        }
        
        private void EmitLifetime(ServiceRegistration serviceRegistration, Action<IEmitter> emitMethod, IEmitter emitter)
        {
            if (serviceRegistration.Lifetime is PerContainerLifetime)
            {
                Func<object> instanceDelegate =
                    WrapAsFuncDelegate(CreateDynamicMethodDelegate(emitMethod));                        
                var instance = serviceRegistration.Lifetime.GetInstance(instanceDelegate, null);
                var instanceIndex = constants.Add(instance);
                emitter.PushConstant(instanceIndex, instance.GetType());                
            }
            else
            {
                int instanceDelegateIndex = CreateInstanceDelegateIndex(emitMethod);
                int lifetimeIndex = CreateLifetimeIndex(serviceRegistration.Lifetime);
                int scopeManagerProviderIndex = CreateScopeManagerProviderIndex();
                var getInstanceMethod = ReflectionHelper.LifetimeGetInstanceMethod;
                emitter.PushConstant(lifetimeIndex, typeof(ILifetime));
                emitter.PushConstant(instanceDelegateIndex, typeof(Func<object>));
                emitter.PushConstant(scopeManagerProviderIndex, typeof(IScopeManagerProvider));
                emitter.Call(ReflectionHelper.GetCurrentScopeManagerMethod);
                emitter.Call(ReflectionHelper.GetCurrentScopeMethod);
                emitter.Call(getInstanceMethod);
            }
        }
       
        private int CreateScopeManagerProviderIndex()
        {
            return constants.Add(ScopeManagerProvider);
        }

        private int CreateInstanceDelegateIndex(Action<IEmitter> emitMethod)
        {
            return constants.Add(WrapAsFuncDelegate(CreateDynamicMethodDelegate(emitMethod)));
        }                

        private int CreateLifetimeIndex(ILifetime lifetime)
        {
            return constants.Add(lifetime);
        }

        private Func<object[], object> CreateDefaultDelegate(Type serviceType, bool throwError)
        {
            var instanceDelegate = CreateDelegate(serviceType, string.Empty, throwError);
            if (instanceDelegate == null)
            {
                return c => null;
            }

            Interlocked.Exchange(ref delegates, delegates.Add(serviceType, instanceDelegate));
            return instanceDelegate;
        }

        private Func<object[], object> CreateNamedDelegate(Tuple<Type, string> key, bool throwError)
        {
            var instanceDelegate = CreateDelegate(key.Item1, key.Item2, throwError);
            if (instanceDelegate == null)
            {
                return c => null;
            }

            Interlocked.Exchange(ref namedDelegates, namedDelegates.Add(key, instanceDelegate));
            return instanceDelegate;
        }

        private Func<object[], object> CreateDelegate(Type serviceType, string serviceName, bool throwError)
        {            
            lock (lockObject)
            {
                var serviceEmitter = GetEmitMethod(serviceType, serviceName);
                if (serviceEmitter == null && throwError)
                {
                    throw new InvalidOperationException(
                        string.Format("Unable to resolve type: {0}, service name: {1}", serviceType, serviceName));
                }

                if (serviceEmitter != null)
                {
                    try
                    {
                        return CreateDynamicMethodDelegate(serviceEmitter);                        
                    }
                    catch (InvalidOperationException ex)
                    {
                        dependencyStack.Clear();
                        throw new InvalidOperationException(
                            string.Format("Unable to resolve type: {0}, service name: {1}", serviceType, serviceName),
                            ex);
                    }
                }

                return null;
            }
        }
    
        private void Invalidate()
        {
            Interlocked.Exchange(ref delegates, ImmutableHashTree<Type, Func<object[], object>>.Empty);
            Interlocked.Exchange(ref namedDelegates, ImmutableHashTree<Tuple<Type, string>, Func<object[], object>>.Empty);
            Interlocked.Exchange(ref propertyInjectionDelegates, ImmutableHashTree<Type, Func<object[], object, object>>.Empty);
            constants.Clear();
            constructionInfoProvider.Value.Invalidate();
        }
        
        private void RegisterValue(Type serviceType, object value, string serviceName)
        {
            var serviceRegistration = new ServiceRegistration { ServiceType = serviceType, ServiceName = serviceName, Value = value, Lifetime = new PerContainerLifetime() };
            Register(serviceRegistration);            
        }

        private void RegisterServiceFromLambdaExpression<TService>(
            LambdaExpression factory, ILifetime lifetime, string serviceName)
        {
            var serviceRegistration = new ServiceRegistration { ServiceType = typeof(TService), FactoryExpression = factory, ServiceName = serviceName, Lifetime = lifetime };
            Register(serviceRegistration);            
        }

        private class Storage<T>
        {            
            public T[] Items = new T[0];

            private readonly object lockObject = new object();

            public int Add(T value)
            {
                int index = Array.IndexOf(Items, value);
                if (index == -1)
                {
                    return TryAddValue(value);
                }

                return index;
            }

            public void Clear()
            {
                lock (lockObject)
                {
                    Items = new T[0];
                }
            }

            private int TryAddValue(T value)
            {
                lock (lockObject)
                {
                    int index = Array.IndexOf(Items, value);
                    if (index == -1)
                    {
                        index = AddValue(value);
                    }

                    return index;
                }
            }

            private int AddValue(T value)
            {
                int index = Items.Length;
                T[] snapshot = CreateSnapshot();
                snapshot[index] = value;
                Items = snapshot;
                return index;
            }

            private T[] CreateSnapshot()
            {
                var snapshot = new T[Items.Length + 1];
                Array.Copy(Items, snapshot, Items.Length);
                return snapshot;
            }
        }

        private class DynamicMethodSkeleton : IMethodSkeleton
        {            
            private IEmitter emitter;

            private DynamicMethod dynamicMethod;

            public DynamicMethodSkeleton(Type returnType, Type[] parameterTypes)
            {         
                CreateDynamicMethod(returnType, parameterTypes);
            }

            public IEmitter GetEmitter()
            {
                return emitter;
            }

            public Delegate CreateDelegate(Type delegateType)
            {                                                                       
                return dynamicMethod.CreateDelegate(delegateType);
            }

            public Delegate CreateDelegate(Type delegateType, object target)
            {                         
                return dynamicMethod.CreateDelegate(delegateType, target);
            }
            
            private void CreateDynamicMethod(Type returnType, Type[] parameterTypes)
            {
                dynamicMethod = new DynamicMethod(
                    "DynamicMethod", returnType, parameterTypes, typeof(ServiceContainer).Module, true);
                emitter = new Emitter(dynamicMethod.GetILGenerator(), parameterTypes);
            }
        }

        private class ServiceRegistry<T> : ThreadSafeDictionary<Type, ThreadSafeDictionary<string, T>>
        {
        }
        
        private class FactoryRule
        {
            public Func<Type, string, bool> CanCreateInstance { get; set; }

            public Func<ServiceRequest, object> Factory { get; set; }

            public ILifetime LifeTime { get; set; }
        }

        private class ServiceOverride
        {
            public Func<ServiceRegistration, bool> CanOverride { get; set; }

            public Func<IServiceFactory, ServiceRegistration, ServiceRegistration> ServiceRegistrationFactory { get; set; }
        }
    }

    /// <summary>
    /// A <see cref="IScopeManagerProvider"/> that provides a <see cref="ScopeManager"/> per thread.
    /// </summary>
    public class PerThreadScopeManagerProvider : IScopeManagerProvider
    {
        private readonly ThreadLocal<ScopeManager> scopeManagers =
            new ThreadLocal<ScopeManager>(() => new ScopeManager());

        /// <summary>
        /// Returns the <see cref="ScopeManager"/> that is responsible for managing scopes.
        /// </summary>
        /// <returns>The <see cref="ScopeManager"/> that is responsible for managing scopes.</returns>
        public ScopeManager GetScopeManager()
        {
            return scopeManagers.Value;
        }
    }

    
    /// <summary>
    /// A <see cref="IScopeManagerProvider"/> that provides a <see cref="ScopeManager"/> per
    /// <see cref="CallContext"/>.
    /// </summary>
    public class PerLogicalCallContextScopeManagerProvider : IScopeManagerProvider
    {
        private readonly LogicalThreadStorage<ScopeManager> scopeManagers =
            new LogicalThreadStorage<ScopeManager>(() => new ScopeManager());
                
        /// <summary>
        /// Returns the <see cref="ScopeManager"/> that is responsible for managing scopes.
        /// </summary>
        /// <returns>The <see cref="ScopeManager"/> that is responsible for managing scopes.</returns>
        public ScopeManager GetScopeManager()
        {
            return scopeManagers.Value;                        
        }
    }

    /// <summary>
    /// A serializable wrapper around the <see cref="ScopeManager"/> that 
    /// allows a <see cref="ScopeManager"/> to be stored in the <see cref="CallContext"/>.
    /// </summary>
    [Serializable]
    public class SerializableScopeManager : MarshalByRefObject
    {
        [NonSerialized]
        private ScopeManager scopeManager;

        /// <summary>
        /// Gets or sets the <see cref="ScopeManager"/> instance.
        /// </summary>
        public ScopeManager ScopeManager
        {
            get
            {
                return scopeManager;
            }

            set
            {
                scopeManager = value;
            }
        }
    }


    /// <summary>
    /// A thread safe dictionary.
    /// </summary>
    /// <typeparam name="TKey">The type of the keys in the dictionary.</typeparam>
    /// <typeparam name="TValue">The type of the values in the dictionary.</typeparam>
    public class ThreadSafeDictionary<TKey, TValue> : ConcurrentDictionary<TKey, TValue>
    {
        /// <summary>
        /// Initializes a new instance of the <see cref="ThreadSafeDictionary{TKey,TValue}"/> class.
        /// </summary>
        public ThreadSafeDictionary()
        {
        }

        /// <summary>
        /// Initializes a new instance of the <see cref="ThreadSafeDictionary{TKey,TValue}"/> class using the 
        /// given <see cref="IEqualityComparer{T}"/>.
        /// </summary>
        /// <param name="comparer">The <see cref="IEqualityComparer{T}"/> implementation to use when comparing keys</param>
        public ThreadSafeDictionary(IEqualityComparer<TKey> comparer)
            : base(comparer)
        {
        }
    }

    /// <summary>
    /// Selects the <see cref="ConstructionInfo"/> from a given type that represents the most resolvable constructor.
    /// </summary>
    public class MostResolvableConstructorSelector : IConstructorSelector
    {
        private readonly Func<Type, string, bool> canGetInstance;

        /// <summary>
        /// Initializes a new instance of the <see cref="MostResolvableConstructorSelector"/> class.
        /// </summary>
        /// <param name="canGetInstance">A function delegate that determines if a service type can be resolved.</param>
        public MostResolvableConstructorSelector(Func<Type, string, bool> canGetInstance)
        {
            this.canGetInstance = canGetInstance;
        }

        /// <summary>
        /// Selects the constructor to be used when creating a new instance of the <paramref name="implementingType"/>.
        /// </summary>
        /// <param name="implementingType">The <see cref="Type"/> for which to return a <see cref="ConstructionInfo"/>.</param>
        /// <returns>A <see cref="ConstructionInfo"/> instance that represents the constructor to be used
        /// when creating a new instance of the <paramref name="implementingType"/>.</returns>
        public ConstructorInfo Execute(Type implementingType)
        {
            ConstructorInfo[] constructorCandidates = implementingType.GetConstructors();
            if (constructorCandidates.Length == 0)
            {
                throw new InvalidOperationException("Missing public constructor for Type: " + implementingType.FullName);
            }

            if (constructorCandidates.Length == 1)
            {
                return constructorCandidates[0];
            }

            foreach (var constructorCandidate in constructorCandidates.OrderByDescending(c => c.GetParameters().Count()))
            {
                ParameterInfo[] parameters = constructorCandidate.GetParameters();
                if (CanCreateParameterDependencies(parameters))
                {
                    return constructorCandidate;
                }
            }

            throw new InvalidOperationException("No resolvable constructor found for Type: " + implementingType.FullName);
        }

        /// <summary>
        /// Gets the service name based on the given <paramref name="parameter"/>.
        /// </summary>
        /// <param name="parameter">The <see cref="ParameterInfo"/> for which to get the service name.</param>
        /// <returns>The name of the service for the given <paramref name="parameter"/>.</returns>
        protected virtual string GetServiceName(ParameterInfo parameter)
        {
            return parameter.Name;
        }

        private bool CanCreateParameterDependencies(IEnumerable<ParameterInfo> parameters)
        {
            return parameters.All(CanCreateParameterDependency);
        }

        private bool CanCreateParameterDependency(ParameterInfo parameterInfo)
        {
            return canGetInstance(parameterInfo.ParameterType, string.Empty) || canGetInstance(parameterInfo.ParameterType, GetServiceName(parameterInfo));
        }       
    }

    /// <summary>
    /// Selects the constructor dependencies for a given <see cref="ConstructorInfo"/>.
    /// </summary>
    public class ConstructorDependencySelector : IConstructorDependencySelector
    {
        /// <summary>
        /// Selects the constructor dependencies for the given <paramref name="constructor"/>.
        /// </summary>
        /// <param name="constructor">The <see cref="ConstructionInfo"/> for which to select the constructor dependencies.</param>
        /// <returns>A list of <see cref="ConstructorDependency"/> instances that represents the constructor
        /// dependencies for the given <paramref name="constructor"/>.</returns>
        public virtual IEnumerable<ConstructorDependency> Execute(ConstructorInfo constructor)
        {
            return
                constructor.GetParameters()
                           .OrderBy(p => p.Position)
                           .Select(
                               p =>
                               new ConstructorDependency
                                   {
                                       ServiceName = string.Empty,
                                       ServiceType = p.ParameterType,
                                       Parameter = p,
                                       IsRequired = true
                                   });
        }
    }

    /// <summary>
    /// Selects the property dependencies for a given <see cref="Type"/>.
    /// </summary>
    public class PropertyDependencySelector : IPropertyDependencySelector
    {
        /// <summary>
        /// Initializes a new instance of the <see cref="PropertyDependencySelector"/> class.
        /// </summary>
        /// <param name="propertySelector">The <see cref="IPropertySelector"/> that is 
        /// responsible for selecting a list of injectable properties.</param>
        public PropertyDependencySelector(IPropertySelector propertySelector)
        {
            PropertySelector = propertySelector;
        }

        /// <summary>
        /// Gets the <see cref="IPropertySelector"/> that is responsible for selecting a 
        /// list of injectable properties.
        /// </summary>
        protected IPropertySelector PropertySelector { get; private set; }

        /// <summary>
        /// Selects the property dependencies for the given <paramref name="type"/>.
        /// </summary>
        /// <param name="type">The <see cref="Type"/> for which to select the property dependencies.</param>
        /// <returns>A list of <see cref="PropertyDependency"/> instances that represents the property
        /// dependencies for the given <paramref name="type"/>.</returns>
        public virtual IEnumerable<PropertyDependency> Execute(Type type)
        {
            return PropertySelector.Execute(type).Select(
                p => new PropertyDependency { Property = p, ServiceName = string.Empty, ServiceType = p.PropertyType });
        }
    }

    /// <summary>
    /// Builds a <see cref="ConstructionInfo"/> instance based on the implementing <see cref="Type"/>.
    /// </summary>
    public class TypeConstructionInfoBuilder : ITypeConstructionInfoBuilder
    {
        private readonly IConstructorSelector constructorSelector;
        private readonly IConstructorDependencySelector constructorDependencySelector;
        private readonly IPropertyDependencySelector propertyDependencySelector;

        /// <summary>
        /// Initializes a new instance of the <see cref="TypeConstructionInfoBuilder"/> class.
        /// </summary>
        /// <param name="constructorSelector">The <see cref="IConstructorSelector"/> that is responsible
        /// for selecting the constructor to be used for constructor injection.</param>
        /// <param name="constructorDependencySelector">The <see cref="IConstructorDependencySelector"/> that is 
        /// responsible for selecting the constructor dependencies for a given <see cref="ConstructionInfo"/>.</param>
        /// <param name="propertyDependencySelector">The <see cref="IPropertyDependencySelector"/> that is responsible
        /// for selecting the property dependencies for a given <see cref="Type"/>.</param>
        public TypeConstructionInfoBuilder(
            IConstructorSelector constructorSelector,
            IConstructorDependencySelector constructorDependencySelector,
            IPropertyDependencySelector propertyDependencySelector)
        {
            this.constructorSelector = constructorSelector;
            this.constructorDependencySelector = constructorDependencySelector;
            this.propertyDependencySelector = propertyDependencySelector;
        }

        /// <summary>
        /// Analyzes the <paramref name="implementingType"/> and returns a <see cref="ConstructionInfo"/> instance.
        /// </summary>
        /// <param name="implementingType">The <see cref="Type"/> to analyze.</param>
        /// <returns>A <see cref="ConstructionInfo"/> instance.</returns>
        public ConstructionInfo Execute(Type implementingType)
        {
            var constructionInfo = new ConstructionInfo();
            constructionInfo.Constructor = constructorSelector.Execute(implementingType);
            constructionInfo.ImplementingType = implementingType;
            constructionInfo.PropertyDependencies.AddRange(propertyDependencySelector.Execute(implementingType));
            constructionInfo.ConstructorDependencies.AddRange(constructorDependencySelector.Execute(constructionInfo.Constructor));
            return constructionInfo;
        }
    }

    /// <summary>
    /// Keeps track of a <see cref="ConstructionInfo"/> instance for each <see cref="Registration"/>.
    /// </summary>
    public class ConstructionInfoProvider : IConstructionInfoProvider
    {
        private readonly IConstructionInfoBuilder constructionInfoBuilder;
        private readonly ThreadSafeDictionary<Registration, ConstructionInfo> cache = new ThreadSafeDictionary<Registration, ConstructionInfo>();

        /// <summary>
        /// Initializes a new instance of the <see cref="ConstructionInfoProvider"/> class.
        /// </summary>
        /// <param name="constructionInfoBuilder">The <see cref="IConstructionInfoBuilder"/> that 
        /// is responsible for building a <see cref="ConstructionInfo"/> instance based on a given <see cref="Registration"/>.</param>
        public ConstructionInfoProvider(IConstructionInfoBuilder constructionInfoBuilder)
        {
            this.constructionInfoBuilder = constructionInfoBuilder;
        }

        /// <summary>
        /// Gets a <see cref="ConstructionInfo"/> instance for the given <paramref name="registration"/>.
        /// </summary>
        /// <param name="registration">The <see cref="Registration"/> for which to get a <see cref="ConstructionInfo"/> instance.</param>
        /// <returns>The <see cref="ConstructionInfo"/> instance that describes how to create an instance of the given <paramref name="registration"/>.</returns>
        public ConstructionInfo GetConstructionInfo(Registration registration)
        {
            return cache.GetOrAdd(registration, constructionInfoBuilder.Execute);
        }

        /// <summary>
        /// Invalidates the <see cref="IConstructionInfoProvider"/> and causes new <see cref="ConstructionInfo"/> instances 
        /// to be created when the <see cref="IConstructionInfoProvider.GetConstructionInfo"/> method is called.
        /// </summary>
        public void Invalidate()
        {
            cache.Clear();
        }
    }

    /// <summary>
    /// Provides a <see cref="ConstructorInfo"/> instance 
    /// that describes how to create a service instance.
    /// </summary>
    public class ConstructionInfoBuilder : IConstructionInfoBuilder
    {
        private readonly Lazy<ILambdaConstructionInfoBuilder> lambdaConstructionInfoBuilder;
        private readonly Lazy<ITypeConstructionInfoBuilder> typeConstructionInfoBuilder;

        /// <summary>
        /// Initializes a new instance of the <see cref="ConstructionInfoBuilder"/> class.             
        /// </summary>
        /// <param name="lambdaConstructionInfoBuilderFactory">
        /// A function delegate used to provide a <see cref="ILambdaConstructionInfoBuilder"/> instance.
        /// </param>
        /// <param name="typeConstructionInfoBuilderFactory">
        /// A function delegate used to provide a <see cref="ITypeConstructionInfoBuilder"/> instance.
        /// </param>
        public ConstructionInfoBuilder(
            Func<ILambdaConstructionInfoBuilder> lambdaConstructionInfoBuilderFactory,
            Func<ITypeConstructionInfoBuilder> typeConstructionInfoBuilderFactory)
        {
            typeConstructionInfoBuilder = new Lazy<ITypeConstructionInfoBuilder>(typeConstructionInfoBuilderFactory);
            lambdaConstructionInfoBuilder = new Lazy<ILambdaConstructionInfoBuilder>(lambdaConstructionInfoBuilderFactory);
        }

        /// <summary>
        /// Returns a <see cref="ConstructionInfo"/> instance based on the given <see cref="Registration"/>.
        /// </summary>
        /// <param name="registration">The <see cref="Registration"/> for which to return a <see cref="ConstructionInfo"/> instance.</param>
        /// <returns>A <see cref="ConstructionInfo"/> instance that describes how to create a service instance.</returns>
        public ConstructionInfo Execute(Registration registration)
        {
            return registration.FactoryExpression != null
                ? CreateConstructionInfoFromLambdaExpression(registration.FactoryExpression)
                : CreateConstructionInfoFromImplementingType(registration.ImplementingType);
        }

        private ConstructionInfo CreateConstructionInfoFromLambdaExpression(LambdaExpression lambdaExpression)
        {
            return lambdaConstructionInfoBuilder.Value.Execute(lambdaExpression);
        }

        private ConstructionInfo CreateConstructionInfoFromImplementingType(Type implementingType)
        {
            return typeConstructionInfoBuilder.Value.Execute(implementingType);
        }
    }

    /// <summary>
    /// Parses a <see cref="LambdaExpression"/> into a <see cref="ConstructionInfo"/> instance.
    /// </summary>
    public class LambdaConstructionInfoBuilder : ILambdaConstructionInfoBuilder
    {
        /// <summary>
        /// Parses the <paramref name="lambdaExpression"/> and returns a <see cref="ConstructionInfo"/> instance.
        /// </summary>
        /// <param name="lambdaExpression">The <see cref="LambdaExpression"/> to parse.</param>
        /// <returns>A <see cref="ConstructionInfo"/> instance.</returns>
        public ConstructionInfo Execute(LambdaExpression lambdaExpression)
        {
            var lambdaExpressionValidator = new LambdaExpressionValidator();

            if (!lambdaExpressionValidator.CanParse(lambdaExpression))
            {
                return CreateConstructionInfoBasedOnLambdaExpression(lambdaExpression);
            }

            switch (lambdaExpression.Body.NodeType)
            {
                case ExpressionType.New:
                    return CreateConstructionInfoBasedOnNewExpression((NewExpression)lambdaExpression.Body);
                case ExpressionType.MemberInit:
                    return CreateConstructionInfoBasedOnHandleMemberInitExpression((MemberInitExpression)lambdaExpression.Body);
                default:
                    return CreateConstructionInfoBasedOnLambdaExpression(lambdaExpression);
            }
        }

        private static ConstructionInfo CreateConstructionInfoBasedOnLambdaExpression(LambdaExpression lambdaExpression)
        {
            return new ConstructionInfo { FactoryDelegate = lambdaExpression.Compile() };
        }

        private static ConstructionInfo CreateConstructionInfoBasedOnNewExpression(NewExpression newExpression)
        {
            var constructionInfo = CreateConstructionInfo(newExpression);
            ParameterInfo[] parameters = newExpression.Constructor.GetParameters();
            for (int i = 0; i < parameters.Length; i++)
            {
                ConstructorDependency constructorDependency = CreateConstructorDependency(parameters[i]);
                ApplyDependencyDetails(newExpression.Arguments[i], constructorDependency);
                constructionInfo.ConstructorDependencies.Add(constructorDependency);
            }

            return constructionInfo;
        }

        private static ConstructionInfo CreateConstructionInfo(NewExpression newExpression)
        {
            var constructionInfo = new ConstructionInfo { Constructor = newExpression.Constructor, ImplementingType = newExpression.Constructor.DeclaringType };
            return constructionInfo;
        }

        private static ConstructionInfo CreateConstructionInfoBasedOnHandleMemberInitExpression(MemberInitExpression memberInitExpression)
        {
            var constructionInfo = CreateConstructionInfoBasedOnNewExpression(memberInitExpression.NewExpression);
            foreach (MemberBinding memberBinding in memberInitExpression.Bindings)
            {
                HandleMemberAssignment((MemberAssignment)memberBinding, constructionInfo);
            }

            return constructionInfo;
        }

        private static void HandleMemberAssignment(MemberAssignment memberAssignment, ConstructionInfo constructionInfo)
        {
            var propertyDependency = CreatePropertyDependency(memberAssignment);
            ApplyDependencyDetails(memberAssignment.Expression, propertyDependency);
            constructionInfo.PropertyDependencies.Add(propertyDependency);
        }

        private static ConstructorDependency CreateConstructorDependency(ParameterInfo parameterInfo)
        {
            var constructorDependency = new ConstructorDependency
            {
                Parameter = parameterInfo,
                ServiceType = parameterInfo.ParameterType
            };
            return constructorDependency;
        }

        private static PropertyDependency CreatePropertyDependency(MemberAssignment memberAssignment)
        {
            var propertyDependecy = new PropertyDependency
            {
                Property = (PropertyInfo)memberAssignment.Member,
                ServiceType = ((PropertyInfo)memberAssignment.Member).PropertyType
            };
            return propertyDependecy;
        }

        private static void ApplyDependencyDetails(Expression expression, Dependency dependency)
        {
            if (RepresentsServiceFactoryMethod(expression))
            {
                ApplyDependencyDetailsFromMethodCall((MethodCallExpression)expression, dependency);
            }
            else
            {
                ApplyDependecyDetailsFromExpression(expression, dependency);
            }
        }

        private static bool RepresentsServiceFactoryMethod(Expression expression)
        {
            return IsMethodCall(expression) &&
                IsServiceFactoryMethod(((MethodCallExpression)expression).Method);
        }

        private static bool IsMethodCall(Expression expression)
        {
            return expression.NodeType == ExpressionType.Call;
        }

        private static bool IsServiceFactoryMethod(MethodInfo methodInfo)
        {
            return methodInfo.DeclaringType == typeof(IServiceFactory);
        }

        private static void ApplyDependecyDetailsFromExpression(Expression expression, Dependency dependency)
        {
            dependency.FactoryExpression = expression;
            dependency.ServiceName = string.Empty;
        }

        private static void ApplyDependencyDetailsFromMethodCall(MethodCallExpression methodCallExpression, Dependency dependency)
        {
            dependency.ServiceType = methodCallExpression.Method.ReturnType;
            if (RepresentsGetNamedInstanceMethod(methodCallExpression))
            {
                dependency.ServiceName = (string)((ConstantExpression)methodCallExpression.Arguments[0]).Value;
            }
            else
            {
                dependency.ServiceName = string.Empty;
            }
        }

        private static bool RepresentsGetNamedInstanceMethod(MethodCallExpression node)
        {
            return IsGetInstanceMethod(node.Method) && HasOneArgumentRepresentingServiceName(node);
        }

        private static bool IsGetInstanceMethod(MethodInfo methodInfo)
        {
            return methodInfo.Name == "GetInstance";
        }

        private static bool HasOneArgumentRepresentingServiceName(MethodCallExpression node)
        {
            return HasOneArgument(node) && IsConstantExpression(node.Arguments[0]);
        }

        private static bool HasOneArgument(MethodCallExpression node)
        {
            return node.Arguments.Count == 1;
        }

        private static bool IsConstantExpression(Expression argument)
        {
            return argument.NodeType == ExpressionType.Constant;
        }
    }

    /// <summary>
    /// Inspects the body of a <see cref="LambdaExpression"/> and determines if the expression can be parsed.
    /// </summary>
    public class LambdaExpressionValidator : ExpressionVisitor
    {
        private bool canParse = true;

        /// <summary>
        /// Determines if the <paramref name="lambdaExpression"/> can be parsed.
        /// </summary>
        /// <param name="lambdaExpression">The <see cref="LambdaExpression"/> to validate.</param>
        /// <returns><b>true</b>, if the expression can be parsed, otherwise <b>false</b>.</returns>
        public bool CanParse(LambdaExpression lambdaExpression)
        {
            if (lambdaExpression.Parameters.Count > 1)
            {
                return false;
            }

            Visit(lambdaExpression.Body);
            return canParse;
        }

        /// <summary>
        /// Visits the children of the <see cref="T:System.Linq.Expressions.Expression`1"/>.
        /// </summary>
        /// <returns>
        /// The modified expression, if it or any sub-expression was modified; otherwise, returns the original expression.
        /// </returns>
        /// <param name="node">The expression to visit.</param><typeparam name="T">The type of the delegate.</typeparam>
        protected override Expression VisitLambda<T>(Expression<T> node)
        {
            canParse = false;
            return base.VisitLambda(node);
        }

        /// <summary>
        /// Visits the children of the <see cref="T:System.Linq.Expressions.UnaryExpression"/>.
        /// </summary>
        /// <returns>
        /// The modified expression, if it or any sub-expression was modified; otherwise, returns the original expression.
        /// </returns>
        /// <param name="node">The expression to visit.</param>
        protected override Expression VisitUnary(UnaryExpression node)
        {
            if (node.NodeType == ExpressionType.Convert)
            {
                canParse = false;
            }

            return base.VisitUnary(node);
        }

        /// <summary>
        /// Visits the children of the <see cref="T:System.Linq.Expressions.NewArrayExpression"/>.
        /// </summary>
        /// <returns>
        /// The modified expression, if it or any sub-expression was modified; otherwise, returns the original expression.
        /// </returns>
        /// <param name="node">The expression to visit.</param>
        protected override Expression VisitNewArray(NewArrayExpression node)
        {
            canParse = false;
            return base.VisitNewArray(node);
        }
    }

    /// <summary>
    /// Contains information about a service request that originates from a rule based service registration.
    /// </summary>    
    public class ServiceRequest
    {
        /// <summary>
        /// Initializes a new instance of the <see cref="ServiceRequest"/> class.
        /// </summary>
        /// <param name="serviceType">The <see cref="Type"/> of the requested service.</param>
        /// <param name="serviceName">The name of the requested service.</param>
        /// <param name="serviceFactory">The <see cref="IServiceFactory"/> to be associated with this <see cref="ServiceRequest"/>.</param>
        public ServiceRequest(Type serviceType, string serviceName, IServiceFactory serviceFactory)
        {
            ServiceType = serviceType;
            ServiceName = serviceName;
            ServiceFactory = serviceFactory;
        }

        /// <summary>
        /// Gets the service type.
        /// </summary>
        public Type ServiceType { get; private set; }

        /// <summary>
        /// Gets the service name.
        /// </summary>
        public string ServiceName { get; private set; }

        /// <summary>
        /// Gets the <see cref="IServiceFactory"/> that is associated with this <see cref="ServiceRequest"/>.
        /// </summary>
        public IServiceFactory ServiceFactory { get; private set; }
    }

    /// <summary>
    /// Base class for concrete registrations within the service container.
    /// </summary>
    public abstract class Registration
    {
        /// <summary>
        /// Gets or sets the service <see cref="Type"/>.
        /// </summary>
        public Type ServiceType { get; set; }

        /// <summary>
        /// Gets or sets the <see cref="Type"/> that implements the <see cref="Registration.ServiceType"/>.
        /// </summary>
        public virtual Type ImplementingType { get; set; }

        /// <summary>
        /// Gets or sets the <see cref="LambdaExpression"/> used to create a service instance.
        /// </summary>
        public LambdaExpression FactoryExpression { get; set; }
    }

    /// <summary>
    /// Contains information about a registered decorator.
    /// </summary>
    public class DecoratorRegistration : Registration
    {
        /// <summary>
        /// Gets or sets a function delegate that determines if the decorator can decorate the service 
        /// represented by the supplied <see cref="ServiceRegistration"/>.
        /// </summary>
        public Func<ServiceRegistration, bool> CanDecorate { get; set; }

        /// <summary>
        /// Gets or sets a <see cref="Lazy{T}"/> that defers resolving of the decorators implementing type.
        /// </summary>
        public Func<IServiceFactory, ServiceRegistration, Type> ImplementingTypeFactory { get; set; }

        /// <summary>
        /// Gets or sets the index of this <see cref="DecoratorRegistration"/>.
        /// </summary>
        public int Index { get; set; }

        /// <summary>
        /// Gets a value indicating whether this registration has a deferred implementing type.
        /// </summary>
        public bool HasDeferredImplementingType
        {
            get
            {
                return ImplementingType == null && FactoryExpression == null;
            }
        }       
    }

    /// <summary>
    /// Contains information about a registered service.
    /// </summary>
    public class ServiceRegistration : Registration
    {
        /// <summary>
        /// Gets or sets the name of the service.
        /// </summary>
        public string ServiceName { get; set; }

        /// <summary>
        /// Gets or sets the <see cref="ILifetime"/> instance that controls the lifetime of the service.
        /// </summary>
        public ILifetime Lifetime { get; set; }

        /// <summary>
        /// Gets or sets the value that represents the instance of the service.
        /// </summary>
        public object Value { get; set; }

        /// <summary>
        /// Gets or sets a value indicating whether this <see cref="ServiceRegistration"/> can be overridden 
        /// by another registration.
        /// </summary>
        public bool IsReadOnly { get; set; }

        /// <summary>
        /// Serves as a hash function for a particular type. 
        /// </summary>
        /// <returns>
        /// A hash code for the current <see cref="T:System.Object"/>.
        /// </returns>
        /// <filterpriority>2</filterpriority>
        public override int GetHashCode()
        {
            return ServiceType.GetHashCode() ^ ServiceName.GetHashCode();
        }

        /// <summary>
        /// Determines whether the specified <see cref="T:System.Object"/> is equal to the current <see cref="T:System.Object"/>.
        /// </summary>
        /// <returns>
        /// True if the specified <see cref="T:System.Object"/> is equal to the current <see cref="T:System.Object"/>; otherwise, false.
        /// </returns>
        /// <param name="obj">The <see cref="T:System.Object"/> to compare with the current <see cref="T:System.Object"/>. </param><filterpriority>2</filterpriority>
        public override bool Equals(object obj)
        {
            var other = obj as ServiceRegistration;
            if (other == null)
            {
                return false;
            }

            var result = ServiceName == other.ServiceName && ServiceType == other.ServiceType;
            return result;
        }
    }
    
    /// <summary>
    /// Contains information about how to create a service instance.
    /// </summary>
    public class ConstructionInfo
    {
        /// <summary>
        /// Initializes a new instance of the <see cref="ConstructionInfo"/> class.
        /// </summary>
        public ConstructionInfo()
        {
            PropertyDependencies = new List<PropertyDependency>();
            ConstructorDependencies = new List<ConstructorDependency>();
        }

        /// <summary>
        /// Gets or sets the implementing type that represents the concrete class to create.
        /// </summary>
        public Type ImplementingType { get; set; }

        /// <summary>
        /// Gets or sets the <see cref="ConstructorInfo"/> that is used to create a service instance.
        /// </summary>
        public ConstructorInfo Constructor { get; set; }

        /// <summary>
        /// Gets a list of <see cref="PropertyDependency"/> instances that represent 
        /// the property dependencies for the target service instance. 
        /// </summary>
        public List<PropertyDependency> PropertyDependencies { get; private set; }

        /// <summary>
        /// Gets a list of <see cref="ConstructorDependency"/> instances that represent 
        /// the property dependencies for the target service instance. 
        /// </summary>
        public List<ConstructorDependency> ConstructorDependencies { get; private set; }

        /// <summary>
        /// Gets or sets the function delegate to be used to create the service instance.
        /// </summary>
        public Delegate FactoryDelegate { get; set; }
    }

    /// <summary>
    /// Represents a class dependency.
    /// </summary>
    public abstract class Dependency
    {
        /// <summary>
        /// Gets or sets the service <see cref="Type"/> of the <see cref="Dependency"/>.
        /// </summary>
        public Type ServiceType { get; set; }

        /// <summary>
        /// Gets or sets the service name of the <see cref="Dependency"/>.
        /// </summary>
        public string ServiceName { get; set; }

        /// <summary>
        /// Gets or sets the <see cref="FactoryExpression"/> that represent getting the value of the <see cref="Dependency"/>.
        /// </summary>            
        public Expression FactoryExpression { get; set; }

        /// <summary>
        /// Gets the name of the dependency accessor.
        /// </summary>
        public abstract string Name { get; }

        /// <summary>
        /// Gets or sets a value indicating whether this dependency is required.
        /// </summary>
        public bool IsRequired { get; set; }

        /// <summary>
        /// Returns textual information about the dependency.
        /// </summary>
        /// <returns>A string that describes the dependency.</returns>
        public override string ToString()
        {
            var sb = new StringBuilder();
            return sb.AppendFormat("[Requested dependency: ServiceType:{0}, ServiceName:{1}]", ServiceType, ServiceName).ToString();
        }
    }

    /// <summary>
    /// Represents a property dependency.
    /// </summary>
    public class PropertyDependency : Dependency
    {
        /// <summary>
        /// Gets or sets the <see cref="MethodInfo"/> that is used to set the property value.
        /// </summary>
        public PropertyInfo Property { get; set; }

        /// <summary>
        /// Gets the name of the dependency accessor.
        /// </summary>
        public override string Name
        {
            get
            {
                return Property.Name;
            }
        }

        /// <summary>
        /// Returns textual information about the dependency.
        /// </summary>
        /// <returns>A string that describes the dependency.</returns>
        public override string ToString()
        {
            return string.Format("[Target Type: {0}], [Property: {1}({2})]", Property.DeclaringType, Property.Name, Property.PropertyType) + ", " + base.ToString();
        }
    }

    /// <summary>
    /// Represents a constructor dependency.
    /// </summary>
    public class ConstructorDependency : Dependency
    {
        /// <summary>
        /// Gets or sets the <see cref="ParameterInfo"/> for this <see cref="ConstructorDependency"/>.
        /// </summary>
        public ParameterInfo Parameter { get; set; }

        /// <summary>
        /// Gets or sets a value indicating whether that this parameter represents  
        /// the decoration target passed into a decorator instance. 
        /// </summary>
        public bool IsDecoratorTarget { get; set; }

        /// <summary>
        /// Gets the name of the dependency accessor.
        /// </summary>
        public override string Name
        {
            get
            {
                return Parameter.Name;
            }
        }

        /// <summary>
        /// Returns textual information about the dependency.
        /// </summary>
        /// <returns>A string that describes the dependency.</returns>
        public override string ToString()
        {
            return string.Format("[Target Type: {0}], [Parameter: {1}({2})]", Parameter.Member.DeclaringType, Parameter.Name, Parameter.ParameterType) + ", " + base.ToString();
        }
    }

    /// <summary>
    /// Ensures that only one instance of a given service can exist within the current <see cref="IServiceContainer"/>.
    /// </summary>
    public class PerContainerLifetime : ILifetime, IDisposable
    {
        private readonly object syncRoot = new object();
        private volatile object singleton;

        /// <summary>
        /// Returns a service instance according to the specific lifetime characteristics.
        /// </summary>
        /// <param name="createInstance">The function delegate used to create a new service instance.</param>
        /// <param name="scope">The <see cref="Scope"/> of the current service request.</param>
        /// <returns>The requested services instance.</returns>
        public object GetInstance(Func<object> createInstance, Scope scope)
        {
            if (singleton != null)
            {
                return singleton;
            }

            lock (syncRoot)
            {
                if (singleton == null)
                {
                    singleton = createInstance();
                }
            }

            return singleton;
        }

        /// <summary>
        /// Disposes the service instances managed by this <see cref="PerContainerLifetime"/> instance.
        /// </summary>
        public void Dispose()
        {
            var disposable = singleton as IDisposable;
            if (disposable != null)
            {
                disposable.Dispose();
            }
        }
    }

    /// <summary>
    /// Ensures that a new instance is created for each request in addition to tracking disposable instances.
    /// </summary>
    public class PerRequestLifeTime : ILifetime
    {
        /// <summary>
        /// Returns a service instance according to the specific lifetime characteristics.
        /// </summary>
        /// <param name="createInstance">The function delegate used to create a new service instance.</param>
        /// <param name="scope">The <see cref="Scope"/> of the current service request.</param>
        /// <returns>The requested services instance.</returns>
        public object GetInstance(Func<object> createInstance, Scope scope)
        {
            var instance = createInstance();
            var disposable = instance as IDisposable;
            if (disposable != null)
            {
                TrackInstance(scope, disposable);
            }

            return instance;
        }

        private static void TrackInstance(Scope scope, IDisposable disposable)
        {
            if (scope == null)
            {
                throw new InvalidOperationException("Attempt to create a disposable instance without a current scope.");
            }

            scope.TrackInstance(disposable);
        }
    }

    /// <summary>
    /// Ensures that only one service instance can exist within a given <see cref="Scope"/>.
    /// </summary>
    /// <remarks>
    /// If the service instance implements <see cref="IDisposable"/>, 
    /// it will be disposed when the <see cref="Scope"/> ends.
    /// </remarks>
    public class PerScopeLifetime : ILifetime
    {
        private readonly ThreadSafeDictionary<Scope, object> instances = new ThreadSafeDictionary<Scope, object>();

        /// <summary>
        /// Returns the same service instance within the current <see cref="Scope"/>.
        /// </summary>
        /// <param name="createInstance">The function delegate used to create a new service instance.</param>
        /// <param name="scope">The <see cref="Scope"/> of the current service request.</param>
        /// <returns>The requested services instance.</returns>
        public object GetInstance(Func<object> createInstance, Scope scope)
        {
            if (scope == null)
            {
                throw new InvalidOperationException(
                    "Attempt to create a scoped instance without a current scope.");
            }

            return instances.GetOrAdd(scope, s => CreateScopedInstance(s, createInstance));
        }

        private static void RegisterForDisposal(Scope scope, object instance)
        {
            var disposable = instance as IDisposable;
            if (disposable != null)
            {
                scope.TrackInstance(disposable);
            }
        }

        private object CreateScopedInstance(Scope scope, Func<object> createInstance)
        {
            scope.Completed += OnScopeCompleted;
            var instance = createInstance();

            RegisterForDisposal(scope, instance);
            return instance;
        }

        private void OnScopeCompleted(object sender, EventArgs e)
        {
            var scope = (Scope)sender;
            scope.Completed -= OnScopeCompleted;
            object removedInstance;
            instances.TryRemove(scope, out removedInstance);
        }
    }

    /// <summary>
    /// Manages a set of <see cref="Scope"/> instances.
    /// </summary>
    public class ScopeManager
    {
        private readonly object syncRoot = new object();

        private Scope currentScope;

        /// <summary>
        /// Gets the current <see cref="Scope"/>.
        /// </summary>
        public Scope CurrentScope
        {
            get
            {
                lock (syncRoot)
                {
                    return currentScope;
                }
            }
        }

        /// <summary>
        /// Starts a new <see cref="Scope"/>. 
        /// </summary>
        /// <returns>A new <see cref="Scope"/>.</returns>
        public Scope BeginScope()
        {
            lock (syncRoot)
            {
                var scope = new Scope(this, currentScope);
                if (currentScope != null)
                {
                    currentScope.ChildScope = scope;
                }

                currentScope = scope;
                return scope;
            }
        }

        /// <summary>
        /// Ends the given <paramref name="scope"/> and updates the <see cref="CurrentScope"/> property.
        /// </summary>
        /// <param name="scope">The scope that is completed.</param>
        public void EndScope(Scope scope)
        {
            lock (syncRoot)
            {
                if (scope.ChildScope != null)
                {
                    throw new InvalidOperationException("Attempt to end a scope before all child scopes are completed.");
                }

                currentScope = scope.ParentScope;
                if (currentScope != null)
                {
                    currentScope.ChildScope = null;
                }
            }
        }
    }

    /// <summary>
    /// Represents a scope. 
    /// </summary>
    public class Scope : IDisposable
    {
        private readonly IList<IDisposable> disposableObjects = new List<IDisposable>();

        private readonly ScopeManager scopeManager;

        /// <summary>
        /// Initializes a new instance of the <see cref="Scope"/> class.
        /// </summary>
        /// <param name="scopeManager">The <see cref="scopeManager"/> that manages this <see cref="Scope"/>.</param>
        /// <param name="parentScope">The parent <see cref="Scope"/>.</param>
        public Scope(ScopeManager scopeManager, Scope parentScope)
        {
            this.scopeManager = scopeManager;
            ParentScope = parentScope;
        }

        /// <summary>
        /// Raised when the <see cref="Scope"/> is completed.
        /// </summary>
        public event EventHandler<EventArgs> Completed;

        /// <summary>
        /// Gets or sets the parent <see cref="Scope"/>.
        /// </summary>
        public Scope ParentScope { get; internal set; }

        /// <summary>
        /// Gets or sets the child <see cref="Scope"/>.
        /// </summary>
        public Scope ChildScope { get; internal set; }

        /// <summary>
        /// Registers the <paramref name="disposable"/> so that it is disposed when the scope is completed.
        /// </summary>
        /// <param name="disposable">The <see cref="IDisposable"/> object to register.</param>
        public void TrackInstance(IDisposable disposable)
        {
            disposableObjects.Add(disposable);
        }

        /// <summary>
        /// Disposes all instances tracked by this scope.
        /// </summary>
        public void Dispose()
        {
            DisposeTrackedInstances();
            OnCompleted();
        }

        private void DisposeTrackedInstances()
        {
            foreach (var disposableObject in disposableObjects)
            {
                disposableObject.Dispose();
            }
        }

        private void OnCompleted()
        {
            scopeManager.EndScope(this);
            var completedHandler = Completed;
            if (completedHandler != null)
            {
                completedHandler(this, new EventArgs());
            }
        }
    }

    /// <summary>
    /// Used at the assembly level to describe the composition root(s) for the target assembly.
    /// </summary>
    [AttributeUsage(AttributeTargets.Assembly, AllowMultiple = true)]
    public class CompositionRootTypeAttribute : Attribute
    {
        /// <summary>
        /// Initializes a new instance of the <see cref="CompositionRootTypeAttribute"/> class.
        /// </summary>
        /// <param name="compositionRootType">A <see cref="Type"/> that implements the <see cref="ICompositionRoot"/> interface.</param>
        public CompositionRootTypeAttribute(Type compositionRootType)
        {
            CompositionRootType = compositionRootType;
        }

        /// <summary>
        /// Gets the <see cref="Type"/> that implements the <see cref="ICompositionRoot"/> interface.
        /// </summary>
        public Type CompositionRootType { get; private set; }
    }

    /// <summary>
    /// Extracts concrete <see cref="ICompositionRoot"/> implementations from an <see cref="Assembly"/>.
    /// </summary>
    public class CompositionRootTypeExtractor : ITypeExtractor
    {
        /// <summary>
        /// Extracts concrete <see cref="ICompositionRoot"/> implementations found in the given <paramref name="assembly"/>.
        /// </summary>
        /// <param name="assembly">The <see cref="Assembly"/> for which to extract types.</param>
        /// <returns>A set of concrete <see cref="ICompositionRoot"/> implementations found in the given <paramref name="assembly"/>.</returns>
        public Type[] Execute(Assembly assembly)
        {
            CompositionRootTypeAttribute[] compositionRootAttributes =
                assembly.GetCustomAttributes(typeof(CompositionRootTypeAttribute))
                        .Cast<CompositionRootTypeAttribute>().ToArray();
            
            if (compositionRootAttributes.Length > 0)
            {
                return compositionRootAttributes.Select(a => a.CompositionRootType).ToArray();
            }

            return assembly.GetTypes().Where(t => !t.IsAbstract() && typeof(ICompositionRoot).IsAssignableFrom(t)).ToArray();
        }
    }

    /// <summary>
    /// A <see cref="ITypeExtractor"/> cache decorator.
    /// </summary>
    public class CachedTypeExtractor : ITypeExtractor
    {
        private readonly ITypeExtractor typeExtractor;

        private readonly ThreadSafeDictionary<Assembly, Type[]> cache =
            new ThreadSafeDictionary<Assembly, Type[]>();

        /// <summary>
        /// Initializes a new instance of the <see cref="CachedTypeExtractor"/> class.
        /// </summary>
        /// <param name="typeExtractor">The target <see cref="ITypeExtractor"/>.</param>
        public CachedTypeExtractor(ITypeExtractor typeExtractor)
        {
            this.typeExtractor = typeExtractor;
        }

        /// <summary>
        /// Extracts types found in the given <paramref name="assembly"/>.
        /// </summary>
        /// <param name="assembly">The <see cref="Assembly"/> for which to extract types.</param>
        /// <returns>A set of types found in the given <paramref name="assembly"/>.</returns>
        public Type[] Execute(Assembly assembly)
        {
            return cache.GetOrAdd(assembly, typeExtractor.Execute);
        }
    }

    /// <summary>
    /// Extracts concrete types from an <see cref="Assembly"/>.
    /// </summary>
    public class ConcreteTypeExtractor : ITypeExtractor
    {
        private static readonly List<Type> InternalTypes = new List<Type>();
       
        static ConcreteTypeExtractor()
        {        
            InternalTypes.Add(typeof(LambdaConstructionInfoBuilder));
            InternalTypes.Add(typeof(LambdaExpressionValidator));
            InternalTypes.Add(typeof(ConstructorDependency));
            InternalTypes.Add(typeof(PropertyDependency));
            InternalTypes.Add(typeof(ThreadSafeDictionary<,>));
            InternalTypes.Add(typeof(Scope));
            InternalTypes.Add(typeof(PerContainerLifetime));
            InternalTypes.Add(typeof(PerScopeLifetime));
            InternalTypes.Add(typeof(ScopeManager));
            InternalTypes.Add(typeof(ServiceRegistration));
            InternalTypes.Add(typeof(DecoratorRegistration));
            InternalTypes.Add(typeof(ServiceRequest));
            InternalTypes.Add(typeof(Registration));
            InternalTypes.Add(typeof(ServiceContainer));
            InternalTypes.Add(typeof(ConstructionInfo));
            InternalTypes.Add(typeof(AssemblyLoader));            
            InternalTypes.Add(typeof(TypeConstructionInfoBuilder));
            InternalTypes.Add(typeof(ConstructionInfoProvider));
            InternalTypes.Add(typeof(ConstructionInfoBuilder));            
            InternalTypes.Add(typeof(MostResolvableConstructorSelector));            
            InternalTypes.Add(typeof(PerContainerLifetime));
            InternalTypes.Add(typeof(PerContainerLifetime));
            InternalTypes.Add(typeof(PerRequestLifeTime));
            InternalTypes.Add(typeof(PropertySelector));
            InternalTypes.Add(typeof(AssemblyScanner));
            InternalTypes.Add(typeof(ConstructorDependencySelector));
            InternalTypes.Add(typeof(PropertyDependencySelector));
            InternalTypes.Add(typeof(CompositionRootTypeAttribute));
            InternalTypes.Add(typeof(ConcreteTypeExtractor));
            InternalTypes.Add(typeof(CompositionRootExecutor));
            InternalTypes.Add(typeof(CompositionRootTypeExtractor));
            InternalTypes.Add(typeof(CachedTypeExtractor));
            InternalTypes.Add(typeof(ImmutableList<>));
            InternalTypes.Add(typeof(KeyValue<,>));
            InternalTypes.Add(typeof(ImmutableHashTree<,>));
            InternalTypes.Add(typeof(PerThreadScopeManagerProvider));            
            InternalTypes.Add(typeof(Emitter));
            InternalTypes.Add(typeof(Instruction));
            InternalTypes.Add(typeof(Instruction<>));
            InternalTypes.Add(typeof(SerializableScopeManager));
            InternalTypes.Add(typeof(PerLogicalCallContextScopeManagerProvider));
            InternalTypes.Add(typeof(LogicalThreadStorage<>));
        }

        /// <summary>
        /// Extracts concrete types found in the given <paramref name="assembly"/>.
        /// </summary>
        /// <param name="assembly">The <see cref="Assembly"/> for which to extract types.</param>
        /// <returns>A set of concrete types found in the given <paramref name="assembly"/>.</returns>
        public Type[] Execute(Assembly assembly)
        {            
            return assembly.GetTypes().Where(t => t.IsClass()
                                               && !t.IsNestedPrivate()
                                               && !t.IsAbstract() 
                                               && t.GetAssembly() != typeof(string).GetAssembly()                                          
                                               && !IsCompilerGenerated(t)).Except(InternalTypes).ToArray();
        }

        private static bool IsCompilerGenerated(Type type)
        {
            return type.IsDefined(typeof(CompilerGeneratedAttribute), false);
        }
    }

    /// <summary>
    /// A class that is responsible for instantiating and executing an <see cref="ICompositionRoot"/>.
    /// </summary>
    public class CompositionRootExecutor : ICompositionRootExecutor
    {
        private readonly IServiceRegistry serviceRegistry;

        private readonly IList<Type> executedCompositionRoots = new List<Type>();
        
        private readonly object syncRoot = new object();

        /// <summary>
        /// Initializes a new instance of the <see cref="CompositionRootExecutor"/> class.
        /// </summary>
        /// <param name="serviceRegistry">The <see cref="IServiceRegistry"/> to be configured by the <see cref="ICompositionRoot"/>.</param>
        public CompositionRootExecutor(IServiceRegistry serviceRegistry)
        {
            this.serviceRegistry = serviceRegistry;
        }

        /// <summary>
        /// Creates an instance of the <paramref name="compositionRootType"/> and executes the <see cref="ICompositionRoot.Compose"/> method.
        /// </summary>
        /// <param name="compositionRootType">The concrete <see cref="ICompositionRoot"/> type to be instantiated and executed.</param>
        public void Execute(Type compositionRootType)
        {
            if (!executedCompositionRoots.Contains(compositionRootType))
            {
                lock (syncRoot)
                {
                    if (!executedCompositionRoots.Contains(compositionRootType))
                    {
                        executedCompositionRoots.Add(compositionRootType);
                        var compositionRoot = (ICompositionRoot)Activator.CreateInstance(compositionRootType);
                        compositionRoot.Compose(serviceRegistry);
                    }
                }
            }            
        }       
    }

    /// <summary>
    /// An assembly scanner that registers services based on the types contained within an <see cref="Assembly"/>.
    /// </summary>    
    public class AssemblyScanner : IAssemblyScanner
    {
        private readonly ITypeExtractor concreteTypeExtractor;
        private readonly ITypeExtractor compositionRootTypeExtractor;
        private readonly ICompositionRootExecutor compositionRootExecutor;
        private Assembly currentAssembly;

        /// <summary>
        /// Initializes a new instance of the <see cref="AssemblyScanner"/> class.
        /// </summary>
        /// <param name="concreteTypeExtractor">The <see cref="ITypeExtractor"/> that is responsible for 
        /// extracting concrete types from the assembly being scanned.</param>
        /// <param name="compositionRootTypeExtractor">The <see cref="ITypeExtractor"/> that is responsible for 
        /// extracting <see cref="ICompositionRoot"/> implementations from the assembly being scanned.</param>
        /// <param name="compositionRootExecutor">The <see cref="ICompositionRootExecutor"/> that is 
        /// responsible for creating and executing an <see cref="ICompositionRoot"/>.</param>
        public AssemblyScanner(ITypeExtractor concreteTypeExtractor, ITypeExtractor compositionRootTypeExtractor, ICompositionRootExecutor compositionRootExecutor)
        {
            this.concreteTypeExtractor = concreteTypeExtractor;
            this.compositionRootTypeExtractor = compositionRootTypeExtractor;
            this.compositionRootExecutor = compositionRootExecutor;
        }

        /// <summary>
        /// Scans the target <paramref name="assembly"/> and registers services found within the assembly.
        /// </summary>
        /// <param name="assembly">The <see cref="Assembly"/> to scan.</param>        
        /// <param name="serviceRegistry">The target <see cref="IServiceRegistry"/> instance.</param>
        /// <param name="lifetimeFactory">The <see cref="ILifetime"/> factory that controls the lifetime of the registered service.</param>
        /// <param name="shouldRegister">A function delegate that determines if a service implementation should be registered.</param>
        public void Scan(Assembly assembly, IServiceRegistry serviceRegistry, Func<ILifetime> lifetimeFactory, Func<Type, Type, bool> shouldRegister)
        {            
            Type[] compositionRootTypes = GetCompositionRootTypes(assembly);            
            if (compositionRootTypes.Length > 0 && !Equals(currentAssembly, assembly))
            {
                currentAssembly = assembly;                
                ExecuteCompositionRoots(compositionRootTypes);
            }
            else
            {
                Type[] concreteTypes = GetConcreteTypes(assembly);
                foreach (Type type in concreteTypes)
                {
                    BuildImplementationMap(type, serviceRegistry, lifetimeFactory, shouldRegister);
                }
            }
        }

        /// <summary>
        /// Scans the target <paramref name="assembly"/> and executes composition roots found within the <see cref="Assembly"/>.
        /// </summary>
        /// <param name="assembly">The <see cref="Assembly"/> to scan.</param>        
        /// <param name="serviceRegistry">The target <see cref="IServiceRegistry"/> instance.</param>
        public void Scan(Assembly assembly, IServiceRegistry serviceRegistry)
        {
            Type[] compositionRootTypes = GetCompositionRootTypes(assembly);
            if (compositionRootTypes.Length > 0 && !Equals(currentAssembly, assembly))
            {
                currentAssembly = assembly;
                ExecuteCompositionRoots(compositionRootTypes);
            }
        }

        private static string GetServiceName(Type serviceType, Type implementingType)
        {
            string implementingTypeName = implementingType.Name;
            string serviceTypeName = serviceType.Name;
            if (implementingType.IsGenericTypeDefinition())
            {
                var regex = new Regex("((?:[a-z][a-z]+))", RegexOptions.IgnoreCase);
                implementingTypeName = regex.Match(implementingTypeName).Groups[1].Value;
                serviceTypeName = regex.Match(serviceTypeName).Groups[1].Value;
            }

            if (serviceTypeName.Substring(1) == implementingTypeName)
            {
                implementingTypeName = string.Empty;
            }

            return implementingTypeName;
        }

        private static IEnumerable<Type> GetBaseTypes(Type concreteType)
        {
            Type baseType = concreteType;
            while (baseType != typeof(object) && baseType != null)
            {
                yield return baseType;
                baseType = baseType.GetBaseType();
            }
        }

        private void ExecuteCompositionRoots(IEnumerable<Type> compositionRoots)
        {
            foreach (var compositionRoot in compositionRoots)
            {
                compositionRootExecutor.Execute(compositionRoot);
            }
        }

        private Type[] GetConcreteTypes(Assembly assembly)
        {
            return concreteTypeExtractor.Execute(assembly);            
        }

        private Type[] GetCompositionRootTypes(Assembly assembly)
        {
            return compositionRootTypeExtractor.Execute(assembly);
        }

        private void BuildImplementationMap(Type implementingType, IServiceRegistry serviceRegistry, Func<ILifetime> lifetimeFactory, Func<Type, Type, bool> shouldRegister)
        {
            Type[] interfaces = implementingType.GetInterfaces();
            foreach (Type interfaceType in interfaces)
            {
                if (shouldRegister(interfaceType, implementingType))
                {
                    RegisterInternal(interfaceType, implementingType, serviceRegistry, lifetimeFactory());
                }
            }

            foreach (Type baseType in GetBaseTypes(implementingType))
            {
                if (shouldRegister(baseType, implementingType))
                {
                    RegisterInternal(baseType, implementingType, serviceRegistry, lifetimeFactory());
                }
            }
        }

        private void RegisterInternal(Type serviceType, Type implementingType, IServiceRegistry serviceRegistry, ILifetime lifetime)
        {
            if (serviceType.IsGenericType() && serviceType.ContainsGenericParameters())
            {
                serviceType = serviceType.GetGenericTypeDefinition();
            }

            serviceRegistry.Register(serviceType, implementingType, GetServiceName(serviceType, implementingType), lifetime);
        }
    }

    /// <summary>
    /// Selects the properties that represents a dependency to the target <see cref="Type"/>.
    /// </summary>
    public class PropertySelector : IPropertySelector
    {
        /// <summary>
        /// Selects properties that represents a dependency from the given <paramref name="type"/>.
        /// </summary>
        /// <param name="type">The <see cref="Type"/> for which to select the properties.</param>
        /// <returns>A list of properties that represents a dependency to the target <paramref name="type"/></returns>
        public IEnumerable<PropertyInfo> Execute(Type type)
        {
            return type.GetProperties().Where(IsInjectable).ToList();
        }

        /// <summary>
        /// Determines if the <paramref name="propertyInfo"/> represents an injectable property.
        /// </summary>
        /// <param name="propertyInfo">The <see cref="PropertyInfo"/> that describes the target property.</param>
        /// <returns><b>true</b> if the property is injectable, otherwise <b>false</b>.</returns>
        protected virtual bool IsInjectable(PropertyInfo propertyInfo)
        {
            return !IsReadOnly(propertyInfo);
        }

        private static bool IsReadOnly(PropertyInfo propertyInfo)
        {
            return propertyInfo.GetSetMethod() == null || propertyInfo.GetSetMethod().IsStatic || propertyInfo.GetSetMethod().IsPrivate;
        }
    }

    /// <summary>
    /// Loads all assemblies from the application base directory that matches the given search pattern.
    /// </summary>
    public class AssemblyLoader : IAssemblyLoader
    {
        /// <summary>
        /// Loads a set of assemblies based on the given <paramref name="searchPattern"/>.
        /// </summary>
        /// <param name="searchPattern">The search pattern to use.</param>
        /// <returns>A list of assemblies based on the given <paramref name="searchPattern"/>.</returns>
        public IEnumerable<Assembly> Load(string searchPattern)
        {
            string directory = Path.GetDirectoryName(new Uri(typeof(ServiceContainer).Assembly.CodeBase).LocalPath);
            if (directory != null)
            {
                string[] searchPatterns = searchPattern.Split('|');
                foreach (string file in searchPatterns.SelectMany(sp => Directory.GetFiles(directory, sp)).Where(CanLoad))
                {
                    yield return Assembly.LoadFrom(file);
                }
            }
        }

        /// <summary>
        /// Indicates if the current <paramref name="fileName"/> represent a file that can be loaded.
        /// </summary>
        /// <param name="fileName">The name of the target file.</param>
        /// <returns><b>true</b> if the file can be loaded, otherwise <b>false</b>.</returns>
        protected virtual bool CanLoad(string fileName)
        {
            return true;
        }
    }
  
    /// <summary>
    /// Defines an immutable representation of a key and a value.  
    /// </summary>
    /// <typeparam name="TKey">The type of the key.</typeparam>
    /// <typeparam name="TValue">The type of the value.</typeparam>
    public sealed class KeyValue<TKey, TValue>
    {
        /// <summary>
        /// The key of this <see cref="KeyValue{TKey,TValue}"/> instance.
        /// </summary>
        public readonly TKey Key;

        /// <summary>
        /// The key of this <see cref="KeyValue{TKey,TValue}"/> instance.
        /// </summary>
        public readonly TValue Value;

        /// <summary>
        /// Initializes a new instance of the <see cref="KeyValue{TKey,TValue}"/> class.
        /// </summary>
        /// <param name="key">The key of this <see cref="KeyValue{TKey,TValue}"/> instance.</param>
        /// <param name="value">The value of this <see cref="KeyValue{TKey,TValue}"/> instance.</param>
        public KeyValue(TKey key, TValue value)
        {
            Key = key;
            Value = value;
        }
    }

    /// <summary>
    /// Represents a simple "add only" immutable list.
    /// </summary>
    /// <typeparam name="T">The type of items contained in the list.</typeparam>
    public sealed class ImmutableList<T>
    {
        /// <summary>
        /// Represents an empty <see cref="ImmutableList{T}"/>.
        /// </summary>
        public static readonly ImmutableList<T> Empty = new ImmutableList<T>();

        /// <summary>
        /// An array that contains the items in the <see cref="ImmutableList{T}"/>.
        /// </summary>
        public readonly T[] Items;

        /// <summary>
        /// The number of items in the <see cref="ImmutableList{T}"/>.
        /// </summary>
        public readonly int Count;

        /// <summary>
        /// Initializes a new instance of the <see cref="ImmutableList{T}"/> class.
        /// </summary>
        /// <param name="previousList">The list from which the previous items are copied.</param>
        /// <param name="value">The value to be added to the list.</param>
        public ImmutableList(ImmutableList<T> previousList, T value)
        {
            Items = new T[previousList.Items.Length + 1];
            Array.Copy(previousList.Items, Items, previousList.Items.Length);
            Items[Items.Length - 1] = value;
            Count = Items.Length;
        }

        private ImmutableList()
        {
            Items = new T[0];
        }

        /// <summary>
        /// Creates a new <see cref="ImmutableList{T}"/> that contains the new <paramref name="value"/>.
        /// </summary>
        /// <param name="value">The value to be added to the new list.</param>
        /// <returns>A new <see cref="ImmutableList{T}"/> that contains the new <paramref name="value"/>.</returns>
        public ImmutableList<T> Add(T value)
        {
            return new ImmutableList<T>(this, value);
        }
    }

    /// <summary>
    /// A balanced binary search tree implemented as an AVL tree.
    /// </summary>
    /// <typeparam name="TKey">The type of the key.</typeparam>
    /// <typeparam name="TValue">The type of the value.</typeparam>
    public sealed class ImmutableHashTree<TKey, TValue>
    {
        /// <summary>
        /// An empty <see cref="ImmutableHashTree{TKey,TValue}"/>.
        /// </summary>
        public static readonly ImmutableHashTree<TKey, TValue> Empty = new ImmutableHashTree<TKey, TValue>();

        /// <summary>
        /// The key of this <see cref="ImmutableHashTree{TKey,TValue}"/>.
        /// </summary>
        public readonly TKey Key;

        /// <summary>
        /// The value of this <see cref="ImmutableHashTree{TKey,TValue}"/>.
        /// </summary>
        public readonly TValue Value;

        /// <summary>
        /// The list of <see cref="KeyValue{TKey,TValue}"/> instances where the 
        /// <see cref="KeyValue{TKey,TValue}.Key"/> has the same hash code as this <see cref="ImmutableHashTree{TKey,TValue}"/>.
        /// </summary>
        public readonly ImmutableList<KeyValue<TKey, TValue>> Duplicates;

        /// <summary>
        /// The hash code retrieved from the <see cref="Key"/>.
        /// </summary>
        public readonly int HashCode;

        /// <summary>
        /// The left node of this <see cref="ImmutableHashTree{TKey,TValue}"/>.
        /// </summary>
        public readonly ImmutableHashTree<TKey, TValue> Left;

        /// <summary>
        /// The right node of this <see cref="ImmutableHashTree{TKey,TValue}"/>.
        /// </summary>
        public readonly ImmutableHashTree<TKey, TValue> Right;

        /// <summary>
        /// The height of this node.
        /// </summary>
        /// <remarks>
        /// An empty node has a height of 0 and a node without children has a height of 1.
        /// </remarks>
        public readonly int Height;

        /// <summary>
        /// Indicates that this <see cref="ImmutableHashTree{TKey,TValue}"/> is empty.
        /// </summary>
        public readonly bool IsEmpty;

        /// <summary>
        /// Initializes a new instance of the <see cref="ImmutableHashTree{TKey,TValue}"/> class
        /// and adds a new entry in the <see cref="Duplicates"/> list.
        /// </summary>
        /// <param name="key">The key for this node.</param>
        /// <param name="value">The value for this node.</param>
        /// <param name="hashTree">The <see cref="ImmutableHashTree{TKey,TValue}"/> that contains existing duplicates.</param>
        public ImmutableHashTree(TKey key, TValue value, ImmutableHashTree<TKey, TValue> hashTree)
        {
            Duplicates = hashTree.Duplicates.Add(new KeyValue<TKey, TValue>(key, value));
            Key = hashTree.Key;
            Value = hashTree.Value;
            Height = hashTree.Height;
            HashCode = hashTree.HashCode;
            Left = hashTree.Left;
            Right = hashTree.Right;
        }

        /// <summary>
        /// Initializes a new instance of the <see cref="ImmutableHashTree{TKey,TValue}"/> class.
        /// </summary>
        /// <param name="key">The key for this node.</param>
        /// <param name="value">The value for this node.</param>
        /// <param name="left">The left node.</param>
        /// <param name="right">The right node.</param>
        public ImmutableHashTree(TKey key, TValue value, ImmutableHashTree<TKey, TValue> left, ImmutableHashTree<TKey, TValue> right)
        {
            var balance = left.Height - right.Height;

            if (balance == -2)
            {
                if (right.IsLeftHeavy())
                {
                    right = RotateRight(right);
                }

                // Rotate left
                Key = right.Key;
                Value = right.Value;
                Left = new ImmutableHashTree<TKey, TValue>(key, value, left, right.Left);
                Right = right.Right;
            }
            else if (balance == 2)
            {
                if (left.IsRightHeavy())
                {
                    left = RotateLeft(left);
                }

                // Rotate right                    
                Key = left.Key;
                Value = left.Value;
                Right = new ImmutableHashTree<TKey, TValue>(key, value, left.Right, right);
                Left = left.Left;
            }
            else
            {
                Key = key;
                Value = value;
                Left = left;
                Right = right;
            }

            Height = 1 + Math.Max(Left.Height, Right.Height);

            Duplicates = ImmutableList<KeyValue<TKey, TValue>>.Empty;

            HashCode = key.GetHashCode();
        }

        private ImmutableHashTree()
        {
            IsEmpty = true;
            Duplicates = ImmutableList<KeyValue<TKey, TValue>>.Empty;
        }

        private static ImmutableHashTree<TKey, TValue> RotateLeft(ImmutableHashTree<TKey, TValue> left)
        {
            return new ImmutableHashTree<TKey, TValue>(
                left.Right.Key,
                left.Right.Value,
                new ImmutableHashTree<TKey, TValue>(left.Key, left.Value, left.Right.Left, left.Left),
                left.Right.Right);
        }

        private static ImmutableHashTree<TKey, TValue> RotateRight(ImmutableHashTree<TKey, TValue> right)
        {
            return new ImmutableHashTree<TKey, TValue>(
                right.Left.Key,
                right.Left.Value,
                right.Left.Left,
                new ImmutableHashTree<TKey, TValue>(right.Key, right.Value, right.Left.Right, right.Right));
        }

        private bool IsLeftHeavy()
        {
            return Left.Height > Right.Height;
        }

        private bool IsRightHeavy()
        {
            return Right.Height > Left.Height;
        }
    }

    /// <summary>
    /// Represents an MSIL instruction to be emitted into a dynamic method.
    /// </summary>
    public class Instruction
    {
        /// <summary>
        /// Initializes a new instance of the <see cref="Instruction"/> class.
        /// </summary>
        /// <param name="code">The <see cref="OpCode"/> to be emitted.</param>
        /// <param name="emitAction">The action to be performed against an <see cref="ILGenerator"/>
        /// when this <see cref="Instruction"/> is emitted.</param>
        public Instruction(OpCode code, Action<ILGenerator> emitAction)
        {
            Code = code;
            Emit = emitAction;
        }

        /// <summary>
        /// Gets the <see cref="OpCode"/> to be emitted.
        /// </summary>
        public OpCode Code { get; private set; }

        /// <summary>
        /// Gets the action to be performed against an <see cref="ILGenerator"/>
        /// when this <see cref="Instruction"/> is emitted.
        /// </summary>
        public Action<ILGenerator> Emit { get; private set; }

        /// <summary>
        /// Returns the string representation of an <see cref="Instruction"/>.
        /// </summary>
        /// <returns>The string representation of an <see cref="Instruction"/>.</returns>
        public override string ToString()
        {
            return Code.ToString();
        }
    }

    /// <summary>
    /// Represents an MSIL instruction to be emitted into a dynamic method.
    /// </summary>
    /// <typeparam name="T">The type of argument used in this instruction.</typeparam>
    public class Instruction<T> : Instruction
    {
        /// <summary>
        /// Initializes a new instance of the <see cref="Instruction{T}"/> class.
        /// </summary>
        /// <param name="code">The <see cref="OpCode"/> to be emitted.</param>
        /// <param name="argument">The argument be passed along with the given <paramref name="code"/>.</param>
        /// <param name="emitAction">The action to be performed against an <see cref="ILGenerator"/>
        /// when this <see cref="Instruction"/> is emitted.</param>
        public Instruction(OpCode code, T argument, Action<ILGenerator> emitAction)
            : base(code, emitAction)
        {
            Argument = argument;
        }

        /// <summary>
        /// Gets the argument be passed along with the given <see cref="Instruction.Code"/>.
        /// </summary>
        public T Argument { get; private set; }

        /// <summary>
        /// Returns the string representation of an <see cref="Instruction{T}"/>.
        /// </summary>
        /// <returns>The string representation of an <see cref="Instruction{T}"/>.</returns>
        public override string ToString()
        {
            return base.ToString() + " " + Argument;
        }
    }

    /// <summary>
    /// An abstraction of the <see cref="ILGenerator"/> class that provides information 
    /// about the <see cref="Type"/> currently on the stack.
    /// </summary>
    public class Emitter : IEmitter
    {
        private readonly ILGenerator generator;

        private readonly Type[] parameterTypes;

        private readonly Stack<Type> stack = new Stack<Type>();

        private readonly List<LocalBuilder> variables = new List<LocalBuilder>();

        private readonly List<Instruction> instructions = new List<Instruction>();

        /// <summary>
        /// Initializes a new instance of the <see cref="Emitter"/> class.
        /// </summary>
        /// <param name="generator">The <see cref="ILGenerator"/> used to emit MSIL instructions.</param>
        /// <param name="parameterTypes">The list of parameter types used by the current dynamic method.</param>
        public Emitter(ILGenerator generator, Type[] parameterTypes)
        {
            this.generator = generator;            
            this.parameterTypes = parameterTypes;
        }

        /// <summary>
        /// Gets the <see cref="Type"/> currently on the stack.
        /// </summary>
        public Type StackType
        {
            get
            {
                return stack.Count == 0 ? null : stack.Peek();
            }
        }

        /// <summary>
        /// Gets a list containing each <see cref="Instruction"/> to be emitted into the dynamic method.
        /// </summary>
        public List<Instruction> Instructions
        {
            get
            {
                return instructions;
            }            
        }

        /// <summary>
        /// Puts the specified instruction onto the stream of instructions.
        /// </summary>
        /// <param name="code">The Microsoft Intermediate Language (MSIL) instruction to be put onto the stream.</param>
        public void Emit(OpCode code)
        {
            if (code == OpCodes.Ldarg_0)
            {
                stack.Push(parameterTypes[0]);
            }            
            else if (code == OpCodes.Ldarg_1)
            {
                stack.Push(parameterTypes[1]);
            }
            else if (code == OpCodes.Ldarg_2)
            {
                stack.Push(parameterTypes[2]);
            }
            else if (code == OpCodes.Ldarg_3)
            {
                stack.Push(parameterTypes[3]);
            }
            else if (code == OpCodes.Ldloc_0)
            {
                stack.Push(variables[0].LocalType);
            }
            else if (code == OpCodes.Ldloc_1)
            {
                stack.Push(variables[1].LocalType);
            }
            else if (code == OpCodes.Ldloc_2)
            {
                stack.Push(variables[2].LocalType);
            }
            else if (code == OpCodes.Ldloc_3)
            {
                stack.Push(variables[3].LocalType);
            }
            else if (code == OpCodes.Stloc_0)
            {
                stack.Pop();
            }
            else if (code == OpCodes.Stloc_1)
            {
                stack.Pop();
            }
            else if (code == OpCodes.Stloc_2)
            {
                stack.Pop();
            }
            else if (code == OpCodes.Stloc_3)
            {
                stack.Pop();
            }
            else if (code == OpCodes.Ldelem_Ref)
            {
                stack.Pop();                
                Type arrayType = stack.Pop();
                stack.Push(arrayType.GetElementType());
            }
            else if (code == OpCodes.Ldlen)
            {
                stack.Pop();
                stack.Push(typeof(int));
            }
            else if (code == OpCodes.Conv_I4)
            {
                stack.Pop();
                stack.Push(typeof(int));
            }
            else if (code == OpCodes.Ldc_I4_0)
            {
                stack.Push(typeof(int));
            }
            else if (code == OpCodes.Ldc_I4_1)
            {
                stack.Push(typeof(int));
            }
            else if (code == OpCodes.Ldc_I4_2)
            {
                stack.Push(typeof(int));
            }
            else if (code == OpCodes.Ldc_I4_3)
            {
                stack.Push(typeof(int));
            }
            else if (code == OpCodes.Ldc_I4_4)
            {
                stack.Push(typeof(int));
            }
            else if (code == OpCodes.Ldc_I4_5)
            {
                stack.Push(typeof(int));
            }
            else if (code == OpCodes.Ldc_I4_6)
            {
                stack.Push(typeof(int));
            }
            else if (code == OpCodes.Ldc_I4_7)
            {
                stack.Push(typeof(int));
            }
            else if (code == OpCodes.Ldc_I4_8)
            {
                stack.Push(typeof(int));
            }            
            else if (code == OpCodes.Sub)
            {
                stack.Pop();
                stack.Pop();
                stack.Push(typeof(int));
            }
            else if (code == OpCodes.Ret)
            {
            }
            else
            {
                throw new NotSupportedException(code.ToString());
            }

            instructions.Add(new Instruction(code, il => il.Emit(code)));
            if (code == OpCodes.Ret)
            {
                foreach (var instruction in instructions)
                {
                    instruction.Emit(generator);
                }
            }
        }

        /// <summary>
        /// Puts the specified instruction and numerical argument onto the Microsoft intermediate language (MSIL) stream of instructions.
        /// </summary>
        /// <param name="code">The MSIL instruction to be put onto the stream.</param>
        /// <param name="arg">The numerical argument pushed onto the stream immediately after the instruction.</param>
        public void Emit(OpCode code, int arg)
        {
            if (code == OpCodes.Ldc_I4)
            {
                stack.Push(typeof(int));                
            }
            else if (code == OpCodes.Ldarg)
            {
                stack.Push(parameterTypes[arg]);
            }
            else if (code == OpCodes.Ldloc)
            {
                stack.Push(variables[arg].LocalType);
            }
            else if (code == OpCodes.Stloc)
            {
                stack.Pop();
            }
            else
            {
                throw new NotSupportedException(code.ToString());
            }

            instructions.Add(new Instruction<int>(code, arg, il => il.Emit(code, arg)));            
        }

        /// <summary>
        /// Puts the specified instruction onto the Microsoft intermediate language (MSIL) stream followed by the metadata token for the given string.
        /// </summary>
        /// <param name="code">The MSIL instruction to be emitted onto the stream.</param>
        /// <param name="arg">The String to be emitted.</param>
        public void Emit(OpCode code, string arg)
        {
            if (code == OpCodes.Ldstr)
            {
                stack.Push(typeof(string));
            }
            else
            {
                throw new NotSupportedException(code.ToString());
            }

            instructions.Add(new Instruction<string>(code, arg, il => il.Emit(code, arg)));            
        }

        /// <summary>
        /// Puts the specified instruction and numerical argument onto the Microsoft intermediate language (MSIL) stream of instructions.
        /// </summary>
        /// <param name="code">The MSIL instruction to be put onto the stream.</param>
        /// <param name="arg">The numerical argument pushed onto the stream immediately after the instruction.</param>
        public void Emit(OpCode code, sbyte arg)
        {
            if (code == OpCodes.Ldc_I4_S)
            {
                stack.Push(typeof(sbyte));    
            }
            else
            {
                throw new NotSupportedException(code.ToString());
            }

            instructions.Add(new Instruction<sbyte>(code, arg, il => il.Emit(code, arg)));            
        }

        /// <summary>
        /// Puts the specified instruction and numerical argument onto the Microsoft intermediate language (MSIL) stream of instructions.
        /// </summary>
        /// <param name="code">The MSIL instruction to be put onto the stream.</param>
        /// <param name="arg">The numerical argument pushed onto the stream immediately after the instruction.</param>
        public void Emit(OpCode code, byte arg)
        {
            if (code == OpCodes.Ldloc_S)
            {
                stack.Push(variables[arg].LocalType);
            }
            else if (code == OpCodes.Ldarg_S)
            {
                stack.Push(parameterTypes[arg]);
            }
            else if (code == OpCodes.Stloc_S)
            {
                stack.Pop();
            }
            else
            {
                throw new NotSupportedException(code.ToString());
            }

            instructions.Add(new Instruction<byte>(code, arg, il => il.Emit(code, arg)));            
        }

        /// <summary>
        /// Puts the specified instruction onto the Microsoft intermediate language (MSIL) stream followed by the metadata token for the given type.
        /// </summary>
        /// <param name="code">The MSIL instruction to be put onto the stream.</param>
        /// <param name="type">A <see cref="Type"/> representing the type metadata token.</param>
        public void Emit(OpCode code, Type type)
        {
            if (code == OpCodes.Newarr)
            {
                stack.Pop();
                stack.Push(type.MakeArrayType());                
            }
            else if (code == OpCodes.Stelem)
            {
                stack.Pop();
                stack.Pop();
                stack.Pop();                
            }
            else if (code == OpCodes.Castclass)
            {
                stack.Pop();
                stack.Push(type);                
            }
            else if (code == OpCodes.Box)
            {
                stack.Pop();
                stack.Push(typeof(object));                
            }
            else if (code == OpCodes.Unbox_Any)
            {
                stack.Pop();
                stack.Push(type);                
            }
            else
            {
                throw new NotSupportedException(code.ToString());
            }

            instructions.Add(new Instruction<Type>(code, type, il => il.Emit(code, type)));            
        }

        /// <summary>
        /// Puts the specified instruction and metadata token for the specified constructor onto the Microsoft intermediate language (MSIL) stream of instructions.
        /// </summary>
        /// <param name="code">The MSIL instruction to be emitted onto the stream.</param>
        /// <param name="constructor">A <see cref="ConstructorInfo"/> representing a constructor.</param>
        public void Emit(OpCode code, ConstructorInfo constructor)
        {
            if (code == OpCodes.Newobj)
            {
                var parameterCount = constructor.GetParameters().Length;
                for (int i = 0; i < parameterCount; i++)
                {
                    stack.Pop();
                }

                stack.Push(constructor.DeclaringType);
            }
            else
            {
                throw new NotSupportedException(code.ToString());
            }

            instructions.Add(new Instruction<ConstructorInfo>(code, constructor, il => il.Emit(code, constructor)));            
        }

        /// <summary>
        /// Puts the specified instruction onto the Microsoft intermediate language (MSIL) stream followed by the index of the given local variable.
        /// </summary>
        /// <param name="code">The MSIL instruction to be emitted onto the stream.</param>
        /// <param name="localBuilder">A local variable.</param>
        public void Emit(OpCode code, LocalBuilder localBuilder)
        {
            if (code == OpCodes.Stloc)
            {
                stack.Pop();
            }
            else if (code == OpCodes.Ldloc)
            {
                stack.Push(localBuilder.LocalType);
            }
            else
            {
                throw new NotSupportedException(code.ToString());
            }
            
            instructions.Add(new Instruction<LocalBuilder>(code, localBuilder, il => il.Emit(code, localBuilder)));                        
        }

        /// <summary>
        /// Puts the specified instruction onto the Microsoft intermediate language (MSIL) stream followed by the metadata token for the given method.
        /// </summary>
        /// <param name="code">The MSIL instruction to be emitted onto the stream.</param>
        /// <param name="methodInfo">A <see cref="MethodInfo"/> representing a method.</param>
        public void Emit(OpCode code, MethodInfo methodInfo)
        {
            if (code == OpCodes.Callvirt || code == OpCodes.Call)
            {
                var parameterCount = methodInfo.GetParameters().Length;
                for (int i = 0; i < parameterCount; i++)
                {
                    stack.Pop();
                }

                if (!methodInfo.IsStatic)
                {
                    stack.Pop();
                }

                if (methodInfo.ReturnType != typeof(void))
                {
                    stack.Push(methodInfo.ReturnType);
                }
            }
            else
            {
                throw new NotSupportedException(code.ToString());
            }

            instructions.Add(new Instruction<MethodInfo>(code, methodInfo, il => il.Emit(code, methodInfo)));                                   
        }

        /// <summary>
        /// Declares a local variable of the specified type.
        /// </summary>
        /// <param name="type">A <see cref="Type"/> object that represents the type of the local variable.</param>
        /// <returns>The declared local variable.</returns>
        public LocalBuilder DeclareLocal(Type type)
        {
            var localBuilder = generator.DeclareLocal(type);
            variables.Add(localBuilder);
            return localBuilder;
        }
    }
    /// <summary>
    /// Provides storage per logical thread of execution.
    /// </summary>
    /// <typeparam name="T">The type of the value contained in this <see cref="LogicalThreadStorage{T}"/>.</typeparam>
    public class LogicalThreadStorage<T>
    {      
        private readonly Func<T> valueFactory;

        private readonly string key;

        private readonly object lockObject = new object();

        /// <summary>
        /// Initializes a new instance of the <see cref="LogicalThreadStorage{T}"/> class.
        /// </summary>
        /// <param name="valueFactory">The value factory used to create an instance of <typeparamref name="T"/>.</param>
        public LogicalThreadStorage(Func<T> valueFactory)
        {
            this.valueFactory = valueFactory;
            key = Guid.NewGuid().ToString();
        }

        /// <summary>
        /// Gets the value for the current logical thread of execution.
        /// </summary>
        /// <value>
        /// The value for the current logical thread of execution.
        /// </value>
        public T Value
        {
            get
            {
                var holder = (LogicalThreadValue)CallContext.LogicalGetData(key);
                if (holder != null)
                {
                    return holder.Value;
                }

                lock (lockObject)
                {
                    holder = (LogicalThreadValue)CallContext.LogicalGetData(key);
                    if (holder == null)
                    {
                        holder = new LogicalThreadValue { Value = valueFactory() };
                        CallContext.LogicalSetData(key, holder);
                    }
                }

                return holder.Value;
            }
        }

        [Serializable]
        private class LogicalThreadValue : MarshalByRefObject
        {
            [NonSerialized]
            private T value;

            public T Value
            {
                get
                {
                    return value;
                }

                set
                {
                    this.value = value;
                }
            }
        }
    }
}<|MERGE_RESOLUTION|>--- conflicted
+++ resolved
@@ -21,11 +21,7 @@
     OUT OF OR IN CONNECTION WITH THE SOFTWARE OR THE USE OR OTHER DEALINGS IN THE
     SOFTWARE.
 ******************************************************************************
-<<<<<<< HEAD
-    LightInject version 3.0.1.5
-=======
     LightInject version 3.0.1.7
->>>>>>> 93faac53
     http://www.lightinject.net/
     http://twitter.com/bernhardrichter
 ******************************************************************************/
@@ -3140,10 +3136,6 @@
   
         private void EmitDependencyUsingFactoryExpression(IEmitter emitter, Dependency dependency)
         {
-<<<<<<< HEAD
-            var generator = dynamicMethodSkeleton.GetILGenerator();            
-=======
->>>>>>> 93faac53
             var lambda = Expression.Lambda(dependency.FactoryExpression, new ParameterExpression[] { }).Compile();
             MethodInfo methodInfo = lambda.GetType().GetMethod("Invoke");
             emitter.PushConstant(constants.Add(lambda), lambda.GetType());            
