--- conflicted
+++ resolved
@@ -116,7 +116,7 @@
 
             Assert.IsInstanceOfType(instance, typeof(Foo));
         }
-        
+
         [TestMethod]
         public void GetInstance_ConcreteServiceUsingNonGenericMethod_ReturnsInstance()
         {
@@ -252,7 +252,7 @@
             var instance = container.GetInstance(typeof(IFoo<int>));
             Assert.IsInstanceOfType(instance, typeof(Foo<int>));
         }
-       
+
         [TestMethod]
         public void GetInstance_OpenGenericType_ReturnsInstanceOfLastRegisteredType()
         {
@@ -1248,9 +1248,6 @@
             container.RegisterFrom<CompositionRoot>();
             Assert.AreEqual(1, container.AvailableServices.Count());
         }
-<<<<<<< HEAD
-#endif
-=======
         
         [TestMethod]
         public void GetInstance_SingletonInstance_EmitterIsProperlyPoppedOnConstructorException()
@@ -1276,7 +1273,6 @@
             }
         }
 
->>>>>>> b09c441c
         #region Internal Classes
 
         [TestMethod]
